# Compiled Object files
*.slo
*.lo
*.o
*.obj

# Precompiled Headers
*.gch
*.pch

# Compiled Dynamic libraries
*.so
*.dylib
*.dll

# Fortran module files
*.mod
*.smod

# Compiled Static libraries
*.lai
*.la
*.a
*.lib

# Executables
*.exe
*.out
*.app

# Documentation
*.html
*.js
#*.png
*.css
#*.pvtu
#*.vtu
#*.e 

# Debugger
core.*

# build directory
build

# ide directory
.idea
.idea/workspace.xml


# docs directory
docs/doxy
docs/doxy.log
docs/conf.doxy
docs/AngLima/doxy
docs/AngLima/doxy.log
docs/AngLima/conf.doxy
docs/AvaLima/doxy
docs/AvaLima/doxy.log
docs/AvaLima/conf.doxy

# src directory
<<<<<<< HEAD
src/Config.h

# mac files
*.DS_Store
=======
src/Config.h 

# output files
*/output*
*/sim_*
*/output*
*/ratbrain_secomb_vgm*
>>>>>>> f3987519
<|MERGE_RESOLUTION|>--- conflicted
+++ resolved
@@ -60,17 +60,13 @@
 docs/AvaLima/conf.doxy
 
 # src directory
-<<<<<<< HEAD
 src/Config.h
 
 # mac files
 *.DS_Store
-=======
-src/Config.h 
 
 # output files
 */output*
 */sim_*
 */output*
-*/ratbrain_secomb_vgm*
->>>>>>> f3987519
+*/ratbrain_secomb_vgm*