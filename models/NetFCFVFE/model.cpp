--- conflicted
+++ resolved
@@ -389,16 +389,8 @@
     return;
 
   // write network simulation
-<<<<<<< HEAD
-  d_network.writeDataToVTKTimeStep_VGM(t_step);
+  d_networkVtkWriterOld.write( d_network.VGM, t_step );
   d_networkVtkWriter.write( d_network.VGM, t_step );
-=======
-  if (d_is_growth_step)
-  {
-    d_networkVtkWriterOld.write( d_network.VGM, t_step );
-    d_networkVtkWriter.write( d_network.VGM, t_step );
-  }
->>>>>>> f687037a
 
   // write tumor simulation
   rw::VTKIO(d_mesh).write_equation_systems(
