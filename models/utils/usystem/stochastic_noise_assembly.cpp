#include "stochastic_noise_assembly.hpp"

namespace util {

StochasticNoiseAssembly::StochasticNoiseAssembly(unsigned int num_eigenfunctions,
                                                 unsigned int seed,
                                                 double scale,
                                                 double length,
                                                 double lower_bound,
                                                 double upper_bound)
    : d_num_terms_bound(num_eigenfunctions),
      d_generator(seed),
      d_scale(scale),
      d_length(length),
      d_lower_bound(lower_bound),
      d_upper_bound(upper_bound),
      d_avg(0.),
      d_cached_rhs(nullptr),
      d_reassemble(true) {}

void StochasticNoiseAssembly::assemble(BaseAssembly &assembly, BaseAssembly &total_assembly) const {
  // create cached vector if not present yet and reassemble vector only if necessary
  if (d_cached_rhs == nullptr || d_reassemble) {
    d_cached_rhs = assembly.d_sys.rhs->zero_clone();
    assemble(assembly, total_assembly, *d_cached_rhs);
    d_reassemble = false;
  }

  // add stochastic contributions
  assembly.d_sys.rhs->add(*d_cached_rhs);
}

void StochasticNoiseAssembly::assemble(BaseAssembly &assembly, BaseAssembly &total_assembly, libMesh::NumericVector<Number> &rhs) const {
  // if the stochastic scaling factor is too small, we skip assembly,
  // since evaluation of the noise at each quadrature point is not really cheap.
  if (std::abs(d_scale) < 1e-14 || d_num_terms_bound == 0)
    return;

  const auto &quad_points = assembly.d_fe->get_xyz();
  const auto &phi = assembly.d_phi;
  const auto &JxW = assembly.d_JxW;
  const auto &dof_indices_sys = assembly.d_dof_indices_sys_var[0];

  libMesh::DenseVector<double> f;

  for (const auto &elem : assembly.d_mesh.active_local_element_ptr_range()) {
    assembly.init_dof(elem);
    assembly.init_fe(elem);
    total_assembly.init_dof(elem);
    for (unsigned int qp = 0; qp < assembly.d_qrule.n_points(); qp++) {
      Real field_value_old = 0;
      Real total_field_value_old = 0;
      for (unsigned int i = 0; i < phi.size(); i++) {
        field_value_old += phi[i][qp] * assembly.get_old_sol_var(i, 0);
        total_field_value_old += phi[i][qp] * total_assembly.get_old_sol_var(i, 0);
      }
      const auto value_at_qp = eval_eigenfunctions_at_quadrature_point(quad_points[qp], field_value_old, total_field_value_old);
      f.resize(phi.size());
      for (unsigned int i = 0; i < phi.size(); i++) {
        f(i) = JxW[qp] * d_scale * value_at_qp * phi[i][qp];
      }
      rhs.add_vector(f, dof_indices_sys);
    }
  }
}

void StochasticNoiseAssembly::calculate_new_stochastic_coefficients(const double dt) {

  std::normal_distribution<double> gaussian(0, std::sqrt(dt));

  d_stochastic_coefficients.resize(num_basis_functions());

  for (int i = 0; i < num_basis_functions(); i += 1)
    d_stochastic_coefficients[i] = gaussian(d_generator);

  // set the flag to force a reassembly
  d_reassemble = true;
}

void StochasticNoiseAssembly::calculate_new_stochastic_coefficients(const double dt, BaseAssembly &assembly, BaseAssembly &total_assembly) {
  const int N = static_cast<int>(std::round(std::cbrt(d_num_eigenfunctions)));

  std::normal_distribution<double> gaussian(0, std::sqrt(dt));

  if (std::abs(static_cast<double>(N * N * N) - d_num_eigenfunctions) > 1e-14)
    throw std::runtime_error("the number of eigenfunctions must be of the form N^3");

  d_stochastic_coefficients.resize(N * N * N);

  for (int i = 0; i < N * N * N; i += 1)
    d_stochastic_coefficients[i] = gaussian(d_generator);

  // set the flag to force a reassembly
  d_reassemble = true;

  // compute average
  double local_avg = 0.;
  d_avg = 0.; // reset

  // if the stochastic scaling factor is too small, we skip assembly,
  // since evaluation of the noise at each quadrature point is not really cheap.
  if (std::abs(d_scale) < 1e-14 || d_num_eigenfunctions == 0)
    return;

  const auto &quad_points = assembly.d_fe->get_xyz();
  const auto &phi = assembly.d_phi;
  const auto &JxW = assembly.d_JxW;
  const auto &dof_indices_sys = assembly.d_dof_indices_sys_var[0];

  for (const auto &elem : assembly.d_mesh.active_local_element_ptr_range()) {
    assembly.init_dof(elem);
    assembly.init_fe(elem);
    total_assembly.init_dof(elem);
    for (unsigned int qp = 0; qp < assembly.d_qrule.n_points(); qp++) {
      Real field_value_old = 0;
      Real total_field_value_old = 0;
      for (unsigned int i = 0; i < phi.size(); i++) {
        field_value_old += phi[i][qp] * assembly.get_old_sol_var(i, 0);
        total_field_value_old += phi[i][qp] * total_assembly.get_old_sol_var(i, 0);
      }
      const auto value_at_qp = eval_eigenfunctions_at_quadrature_point(quad_points[qp], field_value_old, total_field_value_old);
      for (unsigned int i = 0; i < phi.size(); i++) {
        local_avg += JxW[qp] * d_scale * value_at_qp * phi[i][qp];
      }
    }
  }
  local_avg = local_avg  / (std::pow(d_length, 3));

  // communicate with other processors
  Real global_avg = 0.;
  MPI_Allreduce(&local_avg, &global_avg, 1, MPI_DOUBLE, MPI_SUM,
                MPI_COMM_WORLD);

  // set
  d_avg = global_avg;
}

double StochasticNoiseAssembly::eval_eigenfunctions_at_quadrature_point(const Point &p, const double field_value, const double total_field_value) const {

  if (d_stochastic_coefficients.size() != num_basis_functions())
    throw std::runtime_error("not enough stochastic coefficients precalculated");

  auto heavyside_value = util::heaviside(field_value - d_lower_bound) * util::heaviside(d_upper_bound - field_value) *
                               util::heaviside(total_field_value - d_lower_bound) * util::heaviside(d_upper_bound - total_field_value);

  // quit if we are not in the interval
  if (heavyside_value < 1e-12)
    return 0;

  if (total_field_value <= d_lower_bound || total_field_value >= d_upper_bound)
    return 0;

  double acc = 0;

  // multiply by phi (1 - phi)
  //heavyside_value *= field_value * (1. - field_value);

  const double normalization = std::sqrt(8 / std::pow(d_length, 3));
  std::size_t idx = 0;
  for (int kx = 0; kx < d_num_terms_bound; kx += 1) {
    const double mul_x = std::cos(kx * M_PI / d_length * p(0));
    for (int ky = 0; ky < d_num_terms_bound-kx; ky += 1) {
      const double mul_y = std::cos(ky * M_PI / d_length * p(1));
      for (int kz = 0; kz < d_num_terms_bound-kx-ky; kz += 1) {
        const double mul_z = std::cos(kz * M_PI / d_length * p(2));
<<<<<<< HEAD
        // subtract average of stochastic term
        acc += d_stochastic_coefficients[N * N * kx + N * ky + kz] * heavyside_value * normalization * mul_x * mul_y * mul_z - heavyside_value * d_avg;
=======
        acc += d_stochastic_coefficients[idx++] * heavyside_value * normalization * mul_x * mul_y * mul_z;
>>>>>>> 922501d8
      }
    }
  }
  return acc;
}

std::size_t StochasticNoiseAssembly::num_basis_functions() const {
  return d_num_terms_bound*(d_num_terms_bound+1)*(d_num_terms_bound+2)/6.;
}

} // namespace util<|MERGE_RESOLUTION|>--- conflicted
+++ resolved
@@ -163,12 +163,7 @@
       const double mul_y = std::cos(ky * M_PI / d_length * p(1));
       for (int kz = 0; kz < d_num_terms_bound-kx-ky; kz += 1) {
         const double mul_z = std::cos(kz * M_PI / d_length * p(2));
-<<<<<<< HEAD
-        // subtract average of stochastic term
-        acc += d_stochastic_coefficients[N * N * kx + N * ky + kz] * heavyside_value * normalization * mul_x * mul_y * mul_z - heavyside_value * d_avg;
-=======
         acc += d_stochastic_coefficients[idx++] * heavyside_value * normalization * mul_x * mul_y * mul_z;
->>>>>>> 922501d8
       }
     }
   }
