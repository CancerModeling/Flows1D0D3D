--- conflicted
+++ resolved
@@ -33,7 +33,6 @@
 
     if (d_procRank == 0) {
 
-<<<<<<< HEAD
       d_model_p->d_log("Number of nodes: " + std::to_string(numberOfNodesOld) +
                          " \n",
                        "net update");
@@ -45,10 +44,6 @@
 
 
       d_model_p->d_log("Mark nodes for apical growth \n", "net update");
-=======
-      std::cout << " " << std::endl;
-      std::cout << "Mark nodes for apical growth " << std::endl;
->>>>>>> 86a61ad7
       markApicalGrowth();
 
       std::cout << " " << std::endl;
@@ -70,8 +65,6 @@
       processSproutingGrowth();
 
       numberOfNodes = VGM.getNumberOfNodes();
-
-<<<<<<< HEAD
       d_model_p->d_log("Link terminal vessels \n", "net update");
       linkTerminalVessels();
 
@@ -81,51 +74,14 @@
                          std::to_string(numberOfNodes) + " \n",
                        "net update");
       d_model_p->d_log("Remove redundant vessels \n", "net update");
-=======
-      std::cout << " " << std::endl;
-      std::cout << "Number of nodes after growing the network: "
-                << numberOfNodes << std::endl;
-
-      std::cout << " " << std::endl;
-      std::cout << "Remove terminal vessels" << std::endl;
->>>>>>> 86a61ad7
+
       removeRedundantTerminalVessels();
 
       numberOfNodes = VGM.getNumberOfNodes();
-
-<<<<<<< HEAD
       d_model_p->d_log(
         "Number of nodes after linking terminal vessels to the network: " +
           std::to_string(numberOfNodes) + " \n",
         "net update");
-=======
-      std::cout << " " << std::endl;
-      std::cout << "Link terminal vessels" << std::endl;
-      linkTerminalVessels();
-
-      numberOfNodes = VGM.getNumberOfNodes();
-
-      std::cout << " " << std::endl;
-      std::cout
-        << "Number of nodes after linking terminal vessels to the network: "
-        << numberOfNodes << std::endl;
-    } //  processor 0
-  }   // update step
-
-  if ((d_update_number) % d_update_interval == 0) { // if( (d_update_number+1)%3 == 0 ){
-
-    if (d_procRank == 0) {
-
-      std::cout << " " << std::endl;
-      std::cout << "Adapt radius" << std::endl;
-      adaptRadius();
-    }
-  }
-
-  if ((d_update_number) % d_update_interval == 0) {
-
-    if (d_procRank == 0) {
->>>>>>> 86a61ad7
 
       auto pointer = VGM.getHead();
 
@@ -239,7 +195,7 @@
 
       VGM.determineNumberOfNodes();
 
-      auto numberOfNodes = VGM.getNumberOfNodes();
+      numberOfNodes = VGM.getNumberOfNodes();
 
       d_model_p->d_log("Rescale the 1D matrices and vectors \n", "net update");
       if (!d_coupled_solver and numberOfNodesOld != numberOfNodes) {
@@ -385,7 +341,6 @@
 
         int numberOfNeighbors_1 = pointer_1->neighbors.size();
 
-<<<<<<< HEAD
         double radius_mean = 0.0;
 
         for (int j = 0; j < numberOfNeighbors_1; j++) {
@@ -399,84 +354,48 @@
 
           std::cout << " " << std::endl;
           std::cout << "dist: " << dist << "\n";
-          std::cout << "index: " << index << "\n";
-          std::cout << "index_1: " << index_1 << "\n";
-          std::cout << "Update pointer" << "\n";
-
-          pointer->p_boundary = 0.0;
-          pointer->c_boundary = 0.0;
-          pointer->typeOfVGNode = TypeOfNode::InnerNode;
-          pointer->apicalGrowth = false;
-          pointer->radii.push_back(radius);
-          pointer->radii_initial.push_back(radius);
-          pointer->L_p.push_back(input.d_tissue_flow_L_p);
-          pointer->L_s.push_back(input.d_tissue_nut_L_s);
-          pointer->edge_touched.push_back(true);
-          pointer->sprouting_edge.push_back(false);
-          pointer->neighbors.push_back(pointer_1);
-
-          double length = util::dist_between_points(pointer->coord, pointer_1->coord);
-          double p_node = pointer->p_v;
-          double p_neighbor = pointer_1->p_v;
-          double delta_p = p_neighbor - p_node;
-          double tau_w_ini = (radius * std::abs(delta_p)) / (2.0 * length);
-
-          pointer->tau_w_initial.push_back(tau_w_ini);
-
-          std::cout << "Update pointer 1"
-                    << "\n";
-=======
-        if (dist_plane > 0.05 && index != index_1 && dist < 0.08 &&
-            dist > 0.0 && length_dir > 0.0) {
-
-          if (numberOfNeighbors_1 < 3) {
->>>>>>> 86a61ad7
-
-            std::cout << " " << std::endl;
-            std::cout << "dist: " << dist << "\n";
-            std::cout << "index: " << index << "\n";
-            std::cout << "index_1: " << index_1 << "\n";
-            std::cout << "Update pointer"
-                      << "\n";
-
-            pointer->p_boundary = 0.0;
-            pointer->c_boundary = 0.0;
-            pointer->typeOfVGNode = TypeOfNode::InnerNode;
-            pointer->apicalGrowth = false;
-            pointer->radii.push_back(radius);
-            pointer->radii_initial.push_back(radius);
-            pointer->L_p.push_back(input.d_tissue_flow_L_p);
-            pointer->L_s.push_back(input.d_tissue_nut_L_s);
-            pointer->edge_touched.push_back(true);
-            pointer->sprouting_edge.push_back(false);
-            pointer->neighbors.push_back(pointer_1);
-
-            double length =
-              util::dist_between_points(pointer->coord, pointer_1->coord);
-            double p_node = pointer->p_v;
-            double p_neighbor = pointer_1->p_v;
-            double delta_p = p_neighbor - p_node;
-            double tau_w_ini = (radius * std::abs(delta_p)) / (2.0 * length);
-
-            pointer->tau_w_initial.push_back(tau_w_ini);
-
-            std::cout << "Update pointer 1"
-                      << "\n";
-
-            pointer_1->p_boundary = 0.0;
-            pointer_1->c_boundary = 0.0;
-            pointer_1->typeOfVGNode = TypeOfNode::InnerNode;
-            pointer_1->apicalGrowth = false;
-            pointer_1->radii.push_back(radius);
-            pointer_1->radii_initial.push_back(radius);
-            pointer_1->L_p.push_back(input.d_tissue_flow_L_p);
-            pointer_1->L_s.push_back(input.d_tissue_nut_L_s);
-            pointer_1->edge_touched.push_back(true);
-            pointer_1->sprouting_edge.push_back(false);
-            pointer_1->neighbors.push_back(pointer);
-            pointer_1->tau_w_initial.push_back(tau_w_ini);
-          }
-
+	  std::cout << "index: " << index << "\n";
+	  std::cout << "index_1: " << index_1 << "\n";
+	  std::cout << "Update pointer"
+		      << "\n";
+
+	  pointer->p_boundary = 0.0;
+	  pointer->c_boundary = 0.0;
+	  pointer->typeOfVGNode = TypeOfNode::InnerNode;
+	  pointer->apicalGrowth = false;
+	  pointer->radii.push_back(radius);
+	  pointer->radii_initial.push_back(radius);
+	  pointer->L_p.push_back(input.d_tissue_flow_L_p);
+	  pointer->L_s.push_back(input.d_tissue_nut_L_s);
+	  pointer->edge_touched.push_back(true);
+	  pointer->sprouting_edge.push_back(false);
+	  pointer->neighbors.push_back(pointer_1);
+
+	  double length =
+	      util::dist_between_points(pointer->coord, pointer_1->coord);
+	  double p_node = pointer->p_v;
+	  double p_neighbor = pointer_1->p_v;
+	  double delta_p = p_neighbor - p_node;
+	  double tau_w_ini = (radius * std::abs(delta_p)) / (2.0 * length);
+
+	  pointer->tau_w_initial.push_back(tau_w_ini);
+
+	  std::cout << "Update pointer 1"
+		      << "\n";
+
+	  pointer_1->p_boundary = 0.0;
+	  pointer_1->c_boundary = 0.0;
+	  pointer_1->typeOfVGNode = TypeOfNode::InnerNode;
+	  pointer_1->apicalGrowth = false;
+	  pointer_1->radii.push_back(radius);
+	  pointer_1->radii_initial.push_back(radius);
+	  pointer_1->L_p.push_back(input.d_tissue_flow_L_p);
+	  pointer_1->L_s.push_back(input.d_tissue_nut_L_s);
+	  pointer_1->edge_touched.push_back(true);
+	  pointer_1->sprouting_edge.push_back(false);
+	  pointer_1->neighbors.push_back(pointer);
+	  pointer_1->tau_w_initial.push_back(tau_w_ini);
+  
           break;
         }
 
@@ -536,17 +455,6 @@
 
           pointer->apicalGrowth = true;
         }
-<<<<<<< HEAD
-=======
-
-      } else { // fix Dirichlet boundaries
-
-        std::cout << "index: " << pointer->index << std::endl;
-        std::cout << "coord: " << pointer->coord << std::endl;
-        std::cout << " " << std::endl;
-
-        pointer->typeOfVGNode = TypeOfNode::DirichletNode;
->>>>>>> 86a61ad7
       }
     }
 
@@ -737,6 +645,8 @@
 
         std::cout << "Find nearest node!" << std::endl;
 
+        std::cout << "Gradient determined by pressure" << std::endl;
+
         std::vector<double> near_node(3, 0.0);
 
         near_node = findNearNetworkNode(coord, normal_plane);
@@ -745,13 +655,7 @@
 
         for (int i = 0; i < 3; i++) {
 
-<<<<<<< HEAD
-          std::cout << "Gradient determined by pressure" << std::endl;
-          direction[i] = (min_vec_pt[i] - coord[i]) + (1.0 * normal_plane[i]);//(0.5 * max_vec[i] + 0.5 * max_vec_2[i] - coord[i]) + (1.0 * normal_plane[i]);
-=======
-          direction[i] = (0.5 * max_vec[i] + 0.5 * max_vec_2[i] - coord[i]) +
-                         (1.0 * normal_plane[i]);
->>>>>>> 86a61ad7
+          direction[i] = (0.5 * min_vec_pt[i] + 0.5 * near_node[i] - coord[i]) + (1.0 * normal_plane[i]);
         }
       }
 
@@ -772,26 +676,9 @@
 
       std::vector<double> new_point_link = std::vector<double>(3, 0.0);
 
-<<<<<<< HEAD
       bool isIntersecting = testIntersection(coord, new_point_1, radius_p, pointer);
-/*
-=======
-      bool isIntersecting =
-        testIntersection(coord, new_point_1, radius_p, pointer);
-
->>>>>>> 86a61ad7
-      std::cout << "coord: " << coord << "\n";
-      std::cout << "rotator: " << rotator << "\n";
-      std::cout << "max_vec: " << max_vec << "\n";
-      std::cout << "normal_plane: " << normal_plane << "\n";
-      std::cout << "length_d: " << length_d << "\n";
-      std::cout << "dir_term_vessel: " << dir_term_vessel << "\n";
-      std::cout << "direction: " << direction << "\n";
-      std::cout << "new_point: " << new_point_1 << "\n";
-      std::cout << "TAF_point: " << TAF_point << "\n";
-<<<<<<< HEAD
-*/
-      double global_max_TAF = gmm::vect_norminf(phi_TAF_3D);
+
+      double global_max_TAF = gmm::vect_norminf(phi_TAF);
 
       // check if we bifurcate at this node
       bool bifurcate = false;
@@ -802,27 +689,6 @@
       std::cout << "prob: " << prob << "\n";
       std::cout << "input.d_network_bifurcate_prob: " << input.d_network_bifurcate_prob << "\n";
 
-=======
-
-      double global_max_TAF = gmm::vect_norminf(phi_TAF);
-      /*
-                     std::cout << "global_max_TAF: " << global_max_TAF << "\n";
-                     std::cout << "TAF_max: " << TAF_max << "\n";
-                     std::cout << "TAF_min: " << TAF_min << "\n";
-      */
-      // check if we bifurcate at this node
-      bool bifurcate = false;
-
-      double prob =
-        0.5 + 0.5 * std::erf((std::log(log_dist) - input.d_log_normal_mean) /
-                             std::sqrt(2.0 * input.d_log_normal_std_dev *
-                                       input.d_log_normal_std_dev));
-      /*
-                     std::cout << "prob: " << prob << "\n";
-                     std::cout << "input.d_network_bifurcate_prob: " <<
-         input.d_network_bifurcate_prob << "\n";
-      */
->>>>>>> 86a61ad7
       if (prob > input.d_network_bifurcate_prob) {
 
         bifurcate = true;
@@ -963,14 +829,8 @@
             std::cout << "length_2: " << length_2 << "\n";
             std::cout << "new_point_1: " << new_point_1 << "\n";
             std::cout << "new_point_2: " << new_point_2 << "\n";
-<<<<<<< HEAD
 */
             if (gmm::vect_norm2(direction) > 0.0 && length_diff_2 > 0.0 && length_diff_1 > 0.0) {
-=======
-
-            if (gmm::vect_norm2(direction) > 0.0 && length_diff_2 > 0.0 &&
-                length_diff_1 > 0.0) {
->>>>>>> 86a61ad7
 
               bool isIntersecting_1 =
                 testIntersection(coord, new_point_1, radius_p, pointer);
@@ -1063,7 +923,6 @@
             dir_test[j] = point_2[j] - point_1[j];
           }
 
-<<<<<<< HEAD
           for (int j = 0; j < 3; j++) {
 
             dir_p[j] = dir_p[j]/length_p;
@@ -1071,9 +930,6 @@
           }
 
           for (int j = 1; j < 65; j++) {
-=======
-          for (int j = 1; j < 20; j++) {
->>>>>>> 86a61ad7
 
             std::vector<double> new_point_p(3, 0.0);
             std::vector<double> new_point_test(3, 0.0);
@@ -1081,15 +937,9 @@
             for (int k = 0; k < 3; k++) {
 
               new_point_p[k] =
-<<<<<<< HEAD
                 point_p1[k] + (length_p * (double) j / 65.0 * dir_p[k]);
               new_point_test[k] =
                 point_1[k] + (length_test * (double) j / 65.0 * dir_test[k]);
-=======
-                point_p1[k] + (length_p * (double) j / 20.0 * dir_p[k]);
-              new_point_test[k] =
-                point_1[k] + (length_test * (double) j / 20.0 * dir_test[k]);
->>>>>>> 86a61ad7
             }
 
             //std::cout << "dist_between_points: " << util::dist_between_points(new_point_p, new_point_test) << std::endl;
@@ -1533,8 +1383,6 @@
                          std::sqrt(2.0 * input.d_log_normal_std_dev *
                                    input.d_log_normal_std_dev));
 
-        double global_max_TAF = gmm::vect_norminf(phi_TAF);
-
         std::cout << "sproutingProbability: " << sproutingProbability
                   << std::endl;
         std::cout << "input.d_sprouting_prob: " << input.d_sprouting_prob
@@ -1542,16 +1390,6 @@
         std::cout << "TAF: " << TAF << std::endl;
         std::cout << "TAF_th: " << TAF_th << std::endl;
 
-<<<<<<< HEAD
-        double global_max_TAF = gmm::vect_norminf(phi_TAF_3D);
-   /*     
-                    std::cout<< "sproutingProbability: " << sproutingProbability << std::endl;
-                    std::cout<< "input.d_sprouting_prob: " << input.d_sprouting_prob << std::endl;
-                    std::cout<< "TAF: " << TAF << std::endl;
-                    std::cout<< "TAF_th: " << TAF_th << std::endl;
-   */
-=======
->>>>>>> 86a61ad7
         if (sproutingProbability > input.d_sprouting_prob && TAF > TAF_th) {
 
           pointer->neighbors[i]->sprouting_edge[local_index] = false;
@@ -1603,12 +1441,7 @@
 
     for (int i = 0; i < numberOfEdges; i++) {
 
-<<<<<<< HEAD
       if (pointer->is_sprouting_node && pointer->sprouting_edge[i] == true ){ 
-=======
-      if (pointer->sprouting_edge[i] == true &&
-          pointer->edge_touched[i] == false) {
->>>>>>> 86a61ad7
 
         std::vector<double> coord_neighbor = pointer->neighbors[i]->coord;
 
@@ -1821,22 +1654,16 @@
 
           new_point[j] =
             max_vessel_point[j] +
-            length_new * dir_new_vessel[j]; // mid_point[ j ] +
-                                            // length_new*dir_new_vessel[ j ];
+            length_new * dir_new_vessel[j]; 
         }
 
         bool isColliding = testCollision(new_point);
 
+        std::cout << " " << std::endl;
         std::cout << "isColliding: " << isColliding << std::endl;
         std::cout << "angle * 180.0 / M_PI: " << angle * 180.0 / M_PI << std::endl;
         std::cout << "length_vessel: " << length_vessel << std::endl;
-<<<<<<< HEAD
         std::cout << "min_sprouting_length: " << input.d_min_length_for_sprouting << std::endl;
-        std::cout << "angle * 180.0 / M_PI: " << angle * 180.0 / M_PI << std::endl;
-=======
-        std::cout << "new_point: " << new_point << std::endl;
-        std::cout << "min_length_for_sprouting: " << input.d_min_length_for_sprouting << std::endl;
->>>>>>> 86a61ad7
 
         if (angle * 180.0 / M_PI > 10.0 && angle * 180.0 / M_PI < 170.0 &&
             !isColliding && length_vessel > input.d_min_length_for_sprouting) {
