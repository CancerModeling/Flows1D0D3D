////////////////////////////////////////////////////////////////////////////////
//  Copyright (c) 2019 Prashant K. Jha
//
//  Distributed under the Boost Software License, Version 1.0. (See accompanying
//  file LICENSE_1_0.txt or copy at http://www.boost.org/LICENSE_1_0.txt)
////////////////////////////////////////////////////////////////////////////////

#include "netUtil.hpp"
#include "network.hpp"
#include "modelUtil.hpp"
#include <random>

void util::unet::Network::updateNetwork(BaseAssembly &taf_sys, BaseAssembly &grad_taf_sys) {

     std::cout << " " << std::endl;
     std::cout << "Update the network" << std::endl;

     int numberOfNodesOld = VGM.getNumberOfNodes();

     if( d_update_number%3 == 0 ){

	std::cout << " " << std::endl;
	std::cout << "Number of nodes: " << numberOfNodesOld << std::endl;

<<<<<<< HEAD
     // get TAF at element centroid
     util::localize_solution_with_elem_id_numbering_non_const_elem(taf_sys, localized_taf_3D, phi_TAF, {0}, false);
=======
	// update TAF vector from libmesh taf system
	if (taf_sys.d_sys_name != "TAF")
	 libmesh_error_msg("Must pass TAF system to update network.");
>>>>>>> a67dce55

	util::get_elem_sol(taf_sys, phi_TAF);

	std::cout << " " << std::endl;
	std::cout << "Mark nodes for apical growth " << std::endl;
	markApicalGrowth();

	std::cout << " " << std::endl;
	std::cout << "Process apical growth" << std::endl;
	processApicalGrowth();

	auto numberOfNodes = VGM.getNumberOfNodes();

	std::cout << " " << std::endl;
	std::cout << "Number of nodes after growing the network: " << numberOfNodes << std::endl;

	std::cout << " " << std::endl;
	std::cout << "Mark edges for sprouting " << std::endl;
	markSproutingGrowth();

	std::cout << " " << std::endl;
	std::cout << "Process sprouting growth" << std::endl;
	processSproutingGrowth();

	numberOfNodes = VGM.getNumberOfNodes();

	std::cout << " " << std::endl;
	std::cout << "Number of nodes after growing the network: " << numberOfNodes << std::endl;

	std::cout << " " << std::endl;
	std::cout << "Remove terminal vessels" << std::endl;
	removeRedundantTerminalVessels();

	numberOfNodes = VGM.getNumberOfNodes();

	std::cout << " " << std::endl;
	std::cout << "Link terminal vessels" << std::endl;
	linkTerminalVessels();

	numberOfNodes = VGM.getNumberOfNodes();

	std::cout << " " << std::endl;
	std::cout << "Number of nodes after linking terminal vessels to the network: " << numberOfNodes << std::endl;

     }

     if( (d_update_number+1)%3 == 0 ){

         std::cout << " " << std::endl;
         std::cout << "Adapt radius" << std::endl;
         adaptRadius();

     }


     auto pointer = VGM.getHead();

     while( pointer ) {

            int numberOfNeighbors = pointer->neighbors.size();

            for( int i=0;i<numberOfNeighbors;i++){

                 double length = util::dist_between_points(pointer->coord, pointer->neighbors[i]->coord);

                 if( length <1.0e-16 ){

                     pointer->removeComponent( i );
                     std::cout << " " << std::endl;
                     std::cout << "neighbor removed length=0!!!" << std::endl;

                 }

            }
        
            pointer = pointer->global_successor;

     }

     pointer = VGM.getHead();

     while( pointer ){

            int numberOfEdges = pointer->neighbors.size();

            if( numberOfEdges == 0 ){

                std::cout << "Remove node" << std::endl;

                std::shared_ptr<VGNode> old_pointer = pointer;

                if( pointer->global_predecessor ){
 
                    pointer->global_predecessor->global_successor = pointer->global_successor;

                }
                else{

                    pointer->global_successor->global_predecessor = NULL;

                }

                if( pointer->global_successor ){

                    pointer->global_successor->global_predecessor = pointer->global_predecessor;   

                }
                else{

                    pointer->global_predecessor->global_successor = NULL;

                }

                pointer = pointer->global_successor; 

                old_pointer.reset(); 

            }

            pointer = pointer->global_successor;

     }

     std::cout << " " << std::endl;
     std::cout << "Reset nodes" << std::endl;

     pointer = VGM.getHead();

     while( pointer ){

            int numberOfEdges = pointer->neighbors.size();

            for(int i=0;i<numberOfEdges;i++){

                pointer->edge_touched[ i ] = false;
                pointer->sprouting_edge[ i ] = false;

            }

            pointer = pointer->global_successor;

     }

     VGM.determineNumberOfNodes();

     auto numberOfNodes = VGM.getNumberOfNodes();

     std::cout << " " << std::endl;
     std::cout << "Rescale the 1D matrices and vectors" << std::endl;

     A_VGM = gmm::row_matrix<gmm::wsvector<double>>(numberOfNodes, numberOfNodes);
     b = std::vector<double>(numberOfNodes, 0.);
     P_v = std::vector<double>(numberOfNodes, 0.);

     C_v = std::vector<double>(numberOfNodes, 0.0);
     C_v_old = std::vector<double>(numberOfNodes, 0.0);

     Ac_VGM = gmm::row_matrix<gmm::wsvector<double>>(numberOfNodes, numberOfNodes);
     b_c = std::vector<double>(numberOfNodes, 0.0);

     A_flow_3D1D = gmm::row_matrix<gmm::wsvector<double>>(N_tot_3D+numberOfNodes, N_tot_3D+numberOfNodes);
     b_flow_3D1D = std::vector<double>(N_tot_3D+numberOfNodes, 0.0);

     A_nut_3D1D = gmm::row_matrix<gmm::wsvector<double>>(N_tot_3D+numberOfNodes, N_tot_3D+numberOfNodes);
     b_nut_3D1D = std::vector<double>(N_tot_3D+numberOfNodes, 0.0);

     phi_sigma = std::vector<double>(N_tot_3D+numberOfNodes, 0.0);
     phi_sigma_old = std::vector<double>(N_tot_3D+numberOfNodes, 0.0);

     P_3D1D = std::vector<double>(N_tot_3D+numberOfNodes, 0.0);

     for(int i=0;i<N_tot_3D;i++){

         phi_sigma[ i ]     = phi_sigma_3D[ i ];
         phi_sigma_old[ i ] = phi_sigma_3D[ i ];
         P_3D1D[ i ]        = P_3D[ i ];

     }

     pointer = VGM.getHead();

     while( pointer ) {

            int indexOfNode = pointer->index;

            phi_sigma[ N_tot_3D+indexOfNode ]     = pointer->c_v;
            phi_sigma_old[ N_tot_3D+indexOfNode ] = pointer->c_v;
            P_3D1D[ N_tot_3D+indexOfNode ]        = pointer->p_v;
        
            pointer = pointer->global_successor;

     }

  // compute element and weights (iterative method may require this data)
  const auto &input = d_model_p->get_input_deck();
  if (input.d_compute_elem_weights and input.d_model_name != "NetFCFVFE")
    compute_elem_weights();
  if (numberOfNodes != numberOfNodesOld)
    d_is_network_changed = true;
}

void util::unet::Network::linkTerminalVessels() {

     const auto &input = d_model_p->get_input_deck();

     double L_x = input.d_domain_params[1];

     std::shared_ptr<VGNode> pointer = VGM.getHead();

     while( pointer ) {

            if( pointer->neighbors.size() == 1 ){

                std::vector<double> coord = pointer->coord;

                std::shared_ptr<VGNode> pointer_1 = VGM.getHead();  

                double radius = pointer->radii[ 0 ];    

                int index = pointer->index;   

                std::vector<double> dir_term_vessel = std::vector<double>(3,0.0);  
   
                for(int i=0;i<3;i++){

                    dir_term_vessel[ i ] = coord[ i ] - pointer->neighbors[ 0 ]->coord[ i ];
          
                } 

                double length_dir = gmm::vect_norm2( dir_term_vessel );

                std::vector<double> normal_plane = std::vector<double>(3,0.0); 

                for(int i=0;i<3;i++){

                    normal_plane[ i ] = dir_term_vessel[ i ]/length_dir;
                   
                }

                double p_v = pointer->p_v;

                int numberOfNeighbors = pointer->neighbors.size();

                while( pointer_1 ) {

                       std::vector<double> coord_1 = pointer_1->coord;

                       int index_1 = pointer_1->index; 

                       double dist = util::dist_between_points( coord, coord_1 );

                       std::vector<double> diff = std::vector<double>(3,0.0);

                       for(int i=0;i<3;i++){

                           diff[ i ] = coord_1[ i ] - coord[ i ];
          
                       } 

                       double dist_plane  = 0.0;

                       for(int i=0;i<3;i++){

                           dist_plane += normal_plane[ i ]*diff[ i ];

                       }

                       double pv_1 = pointer_1->p_v;

                       int numberOfNeighbors_1 = pointer_1->neighbors.size();

                       if( dist_plane>0.01 && index != index_1 && dist < 1.5*h_3D && dist>0.0 && length_dir>0.0 ){

                           if( numberOfNeighbors_1 <3 ){

                               std::cout << " " << std::endl;
                               std::cout << "dist: " << dist << "\n";
                               std::cout << "index: " << index << "\n";
                               std::cout << "index_1: " << index_1 << "\n";
                               std::cout << "Update pointer" << "\n";

                               pointer->p_boundary = 0.0;
                               pointer->c_boundary = 0.0;
                               pointer->typeOfVGNode = TypeOfNode::InnerNode;
                               pointer->apicalGrowth = false;
                               pointer->radii.push_back( radius );
                               pointer->radii_initial.push_back( radius );
                               pointer->L_p.push_back(input.d_tissue_flow_L_p);
                               pointer->L_s.push_back(input.d_tissue_nut_L_s);
                               pointer->edge_touched.push_back( true );
                               pointer->sprouting_edge.push_back( false );
                               pointer->neighbors.push_back( pointer_1 );
 
                               double length = util::dist_between_points( pointer->coord, pointer_1->coord ); 
                               double p_node = pointer->p_v;              
                               double p_neighbor = pointer_1->p_v; 
                               double delta_p = p_neighbor-p_node;
                               double tau_w_ini = ( radius * std::abs( delta_p ) )/( 2.0*length ); 

                               pointer->tau_w_initial.push_back( tau_w_ini );

                               std::cout << "Update pointer 1" << "\n";

                               pointer_1->p_boundary = 0.0;
                               pointer_1->c_boundary = 0.0;
                               pointer_1->typeOfVGNode = TypeOfNode::InnerNode;
                               pointer_1->apicalGrowth = false;
                               pointer_1->radii.push_back( radius );
                               pointer_1->radii_initial.push_back( radius );
                               pointer_1->L_p.push_back(input.d_tissue_flow_L_p);
                               pointer_1->L_s.push_back(input.d_tissue_nut_L_s);
                               pointer_1->edge_touched.push_back( true );
                               pointer_1->sprouting_edge.push_back( false );
                               pointer_1->neighbors.push_back( pointer ); 
                               pointer_1->tau_w_initial.push_back( tau_w_ini );

                           }

                           break;

                       }

                       pointer_1 = pointer_1->global_successor;

                }

            }

            pointer = pointer->global_successor;

     }

     //Reset values
     pointer = VGM.getHead();

     while( pointer ){

            int numberOfNeighbors = pointer->neighbors.size();

            pointer->apicalGrowth = false;

            for( int i=0; i<numberOfNeighbors; i++){

                 pointer->sprouting_edge[i] = false;
                 pointer->edge_touched[i] = false;

            }

            pointer = pointer->global_successor;
 
      }

}

void util::unet::Network::markApicalGrowth() {

     const auto &input = d_model_p->get_input_deck();

     double L_x = input.d_domain_params[1];

     std::shared_ptr<VGNode> pointer = VGM.getHead();
 
     std::cout << " " << std::endl;

     while( pointer ) {

            int numberOfNeighbors = pointer->neighbors.size();

            if( numberOfNeighbors == 1 ) {

                const auto &coord = pointer->coord;

                // if node is near the boundary, we do not process Omega = (0,L)^3 
                if( 0.0001<coord[0] && coord[0]<L_x-0.0001 && 0.0001<coord[1] && coord[1]<L_x-0.0001 && 0.0001<coord[2] && coord[2]<L_x-0.0001 ){

                    int index = getElementIndex( coord, h_3D, N_3D );

                    double taf_node = phi_TAF[ index ];

                   // std::cout << "taf_node: " << taf_node << std::endl;

                    if( taf_node > input.d_network_update_taf_threshold ){

                        //std::cout << "index: " << pointer->index << std::endl;
                         
                        pointer->apicalGrowth = true;
                     
                    }

                }
 
            }

            pointer = pointer->global_successor;

     }

}

void util::unet::Network::processApicalGrowth() {

     const auto &input = d_model_p->get_input_deck();

     double L_x = input.d_domain_params[1];

     std::cout << "L_x: " << L_x << "\n";

     // Initialize random objects
     std::lognormal_distribution<> log_normal_distribution( input.d_log_normal_mean, input.d_log_normal_std_dev );
     std::random_device rd;
     std::mt19937 generator(rd());
      if (input.d_seed >= 0)
        generator.seed(input.d_seed);

     int numberOfNodes_old = VGM.getNumberOfNodes();

     // mark node for growth based on a certain criterion
     std::shared_ptr<VGNode> pointer = VGM.getHead();

     std::cout << "Number of nodes before: " << VGM.getNumberOfNodes() << "\n";

     int counter = 0;

     while( pointer ){

           if( pointer->apicalGrowth ){

               std::cout << " " << "\n";
               std::cout << "Processing node: " << pointer->index << "\n";

               std::vector<double> coord = pointer->coord;
               std::cout << "Compute direction based on TAF" << "\n";

               int element_index = getElementIndex( coord, h_3D, N_3D );
               std::cout << "element_index: " << element_index << "\n";
               std::cout << "counter: " << counter << "\n";

               std::vector<int> indicesNeighbors = getNeighboringElementIndices( element_index, N_3D, h_3D, L_x );
               std::vector<double> TAF_neighbors;

               double TAF_point = phi_TAF[ element_index ]; 

               double TAF_max = 0.0;

               double TAF_max_2 = 0.0;

               double TAF_min = 0.0;
             
               std::vector<double> new_point_1  = std::vector<double>(3,0.0);
               std::vector<double> diff         = std::vector<double>(3,0.0);
               std::vector<double> dir_term_vessel = std::vector<double>(3,0.0);
               std::vector<double> normal_plane    = std::vector<double>(3,0.0);

               for(int i=0;i<3;i++){

                   dir_term_vessel[ i ] = coord[ i ] - pointer->neighbors[ 0 ]->coord[ i ];
          
               } 

               double length_dir = gmm::vect_norm2( dir_term_vessel );

               double prod_coord, dist_new_point = 0.0;

               for(int i=0;i<3;i++){

                   normal_plane[ i ] = dir_term_vessel[ i ]/length_dir;

               }
        
               // lognormal distribution
               double log_dist = log_normal_distribution(generator);
               double radius_p = pointer->radii[ 0 ];

               // get length
               double length = log_dist * radius_p;

               if( radius_p<input.d_min_radius ){

                   radius_p = input.d_min_radius;

               }

               if( length>3.0*h_3D ){

                   length = 3.0*h_3D;
                   std::cout << "Length is shortened !!!" << std::endl;

               }

               std::vector<double> rotator = determineRotator( normal_plane );

               double length_rotator = normVector( rotator );   

               std::vector<double> midpoint(3,0.0);
               std::vector<double> max_vec(3,0.0);
               std::vector<double> max_vec_2(3,0.0);
               std::vector<double> min_vec(3,0.0);

               double theta = 0.0;

               for(int j=0;j<3;j++){

                   midpoint[ j ] = coord[ j ] + ( length * normal_plane[ j ]);                     
                   rotator[ j ] = rotator[ j ]/length_rotator;

               }

               int N_theta = 35;
               int N_r     = 35;

               for(int i_theta=0;i_theta<N_theta;i_theta++){

                   theta = ((double) i_theta)/((double) N_theta)*2.0*M_PI;

                   for(int j_r=1;j_r<N_r;j_r++){

                       double r = ((double) j_r)/((double) N_r) * length * std::tan(70.0/180.0*M_PI);

                       std::vector<double> cylinder_node = computeNodesOnCylinders( normal_plane,  rotator, midpoint,  r, theta );

                       if( isCenterInDomain( cylinder_node, L_x) && length_rotator>0.0 ){

                           int index_cone = getElementIndex( cylinder_node, h_3D, N_3D );

                           double TAF = phi_TAF[ index_cone ]; 

                           if( TAF_max < 1.0e-16 ){

                               TAF_max = TAF;
                         
                           }

                           if( TAF > TAF_max-1.0e-8 ){

                               TAF_max = TAF;

                               max_vec = cylinder_node;

                           }
                           else if( TAF_max-1.0e-8 > TAF && TAF > TAF_max_2-1.0e-8 ){

                               TAF_max_2 = TAF;

                               max_vec_2 = cylinder_node;

                           }

                           if( TAF_min-1.0e-8 > TAF ){

                               TAF_min = TAF;

                               min_vec = cylinder_node;

                           }

                       }

                   }

               } 

               std::cout << " " << std::endl;
               std::vector<double> direction(3,0.0);

               if( TAF_point<TAF_max ){ 

                   for(int i=0;i<3;i++){

                       direction[ i ] = ( max_vec[ i ] - coord[ i ] ) + ( 0.65 * normal_plane[ i ] ); 

                   }

               }
               else{

                   std::cout << "Find nearest node!" << std::endl;

                   std::vector<double> near_node(3,0.0);

                   near_node = findNearNetworkNode( coord, normal_plane );

                   std::cout << "near_node: " << near_node << std::endl;

                   for(int i=0;i<3;i++){

                       direction[ i ] = ( 0.5*max_vec[ i ] + 0.5*max_vec_2[ i ] - coord[ i ] ) + ( 1.0 * normal_plane[ i ] );

                   }

               }
 
               double length_d = gmm::vect_norm2( direction ); 

               if( length_d>0.0 ){

                   for(int i=0;i<3;i++){

                       direction[ i ]  =  direction[ i ]/length_d;                       

                   } 


                   for(int i=0;i<3;i++){

                       new_point_1[ i ] = coord[ i ] + length*direction[ i ];
                                     
                   }

               }

               std::vector<double> new_point_link  = std::vector<double>(3,0.0);

               bool isIntersecting = testIntersection( coord, new_point_1, radius_p, pointer );
    
               std::cout << "coord: " << coord << "\n";
               std::cout << "rotator: " << rotator << "\n";
               std::cout << "max_vec: " << max_vec << "\n";
               std::cout << "normal_plane: " << normal_plane << "\n";
               std::cout << "length_d: " << length_d << "\n";
               std::cout << "dir_term_vessel: " << dir_term_vessel << "\n";
               std::cout << "direction: " << direction << "\n";
               std::cout << "new_point: " << new_point_1 << "\n";
               std::cout << "TAF_point: " << TAF_point << "\n";
 
               double global_max_TAF = gmm::vect_norminf(phi_TAF);
/*
               std::cout << "global_max_TAF: " << global_max_TAF << "\n";
               std::cout << "TAF_max: " << TAF_max << "\n";
               std::cout << "TAF_min: " << TAF_min << "\n";
*/
               // check if we bifurcate at this node
               bool bifurcate = false;

               double prob =  0.5 + 0.5 * std::erf((std::log(log_dist) - input.d_log_normal_mean) / std::sqrt(2.0 * input.d_log_normal_std_dev * input.d_log_normal_std_dev));
/*
               std::cout << "prob: " << prob << "\n";
               std::cout << "input.d_network_bifurcate_prob: " << input.d_network_bifurcate_prob << "\n";
*/
               if( prob > input.d_network_bifurcate_prob ){

                   bifurcate = true;

               }

               if( !bifurcate && length_d>0.0 && length>0.0 ){

                   if( !isIntersecting ){

                       createASingleNode( new_point_1, radius_p, pointer );
                       counter++;

                   }

               }
               else if( bifurcate && radius_p>input.d_min_radius ){

		  // std::cout << "Create bifuraction" << "\n";

                   double gamma = input.d_net_radius_exponent_gamma;
                   double R_c = std::pow(2.0, -1.0/gamma) * radius_p;

                   if( R_c > radius_p ){

                       R_c = radius_p;

                   }

                   // create normal distribution function
                   std::normal_distribution<> normal_distribution( R_c, R_c/35.0 );

                   double radius_b1 = normal_distribution(generator);
                   double radius_b2 = normal_distribution(generator);

                   if( radius_b1 < input.d_min_radius ){

                       radius_b1 = input.d_min_radius;

                   }

                   if( radius_b2 < input.d_min_radius ){

                       radius_b2 = input.d_min_radius;

                   }

                   std::vector<double> new_point_2  = std::vector<double>(3,0.0);

                   double branch_angle_1 = 0.0;
                   double branch_angle_2 = 0.0;

                   double angle_arg_1 = ( ( radius_p*radius_p*radius_p*radius_p ) + ( radius_b1*radius_b1*radius_b1*radius_b1 ) - ( radius_b2*radius_b2*radius_b2*radius_b2 ) )/ 
                                    ( 2.0*radius_p*radius_p*radius_b1*radius_b1 );

                   double angle_arg_2 = ( ( radius_p*radius_p*radius_p*radius_p ) + ( radius_b2*radius_b2*radius_b2*radius_b2 ) - ( radius_b1*radius_b1*radius_b1*radius_b1 ) )/            
                                    ( 2.0*radius_p*radius_p*radius_b2*radius_b2 );

                   if( std::abs( angle_arg_1 )<1.0 && std::abs( angle_arg_2 )<1.0 ){

                       branch_angle_1 = std::acos( angle_arg_1 );
                       branch_angle_2 = std::acos( angle_arg_2 );

                       std::cout << "radius_p: "  << radius_p << "\n";
                       std::cout << "radius_b1: " << radius_b1 << "\n";
                       std::cout << "radius_b2: " << radius_b2 << "\n";
                       std::cout << "branch_angle_1: " << branch_angle_1*180.0/M_PI << "\n";
                       std::cout << "branch_angle_2: " << branch_angle_2*180.0/M_PI << "\n";

                       double branch_angle = branch_angle_1 + branch_angle_2;

                       if( branch_angle*180.0/M_PI<160.0 && branch_angle*180.0/M_PI>40.0 ){

                           std::vector<double> rotation_axis = util::cross_prod( direction, dir_term_vessel );
                           std::vector<double> diff_2 =  util::rotate( normal_plane, branch_angle_2, rotation_axis );
                           std::vector<double> diff_1 =  util::rotate( normal_plane, -branch_angle_1, rotation_axis );

                           if( util::dist_between_points( diff_1, direction ) < util::dist_between_points( diff_2, direction ) ){

                               for(int i=0;i<3;i++){

                                   diff_1[ i ] = 0.5*diff_1[ i ] + 0.5*direction[ i ];

                               }

                           }
                           else{

                               for(int i=0;i<3;i++){

                                   diff_2[ i ] = 0.5*diff_2[ i ] + 0.5*direction[ i ];

                               }

                           }

                           double length_diff_1 = gmm::vect_norm2( diff_1 );
                           double length_diff_2 = gmm::vect_norm2( diff_2 );

                           // lognormal distribution
                           double log_dist = log_normal_distribution(generator);

                           // get length
                           double length_1 = log_dist * radius_b1;
                           double length_2 = log_dist * radius_b2;

                           if( length_1>3.0*h_3D ){

                               length_1 = 3.0*h_3D;

                           }

                           if( length_2>3.0*h_3D ){

                               length_2 = 3.0*h_3D;

                           }

                           if( length_diff_2>0.0 && length_diff_1>0.0 ){

                               for(int i=0;i<3;i++){

                                   new_point_1[ i ] = coord[ i ] + ( length_1*diff_1[ i ]/length_diff_1 );
                                   new_point_2[ i ] = coord[ i ] + ( length_2*diff_2[ i ]/length_diff_2 );
          
                               }

                           }

                           std::cout << "rotation_axis: " << rotation_axis << "\n";
                           std::cout << "branch_angle: " << branch_angle << "\n";
                           std::cout << "length_1: " << length_1 << "\n";
                           std::cout << "length_2: " << length_2 << "\n";
                           std::cout << "new_point_1: " << new_point_1 << "\n";
                           std::cout << "new_point_2: " << new_point_2 << "\n";

                           if( gmm::vect_norm2( direction )>0.0 && length_diff_2>0.0 && length_diff_1>0.0 ){

                               bool isIntersecting_1 = testIntersection( coord, new_point_1, radius_p, pointer );
                               bool isIntersecting_2 = testIntersection( coord, new_point_2, radius_p, pointer );

                               if( !isIntersecting_1 ){

                                    createASingleNode( new_point_1, radius_b1, pointer );

                               }

                               if( !isIntersecting_2 ){

                                   createASingleNode( new_point_2, radius_b2, pointer );

                               }

                           }

                       }

                   }

               }

           }

           pointer = pointer->global_successor;

         }

         // reset the boolean values
         pointer = VGM.getHead();

         while( pointer ){

                int numberOfNeighbors = pointer->neighbors.size();

                pointer->apicalGrowth = false;

                for( int i=0; i<numberOfNeighbors; i++){

                     pointer->sprouting_edge[i] = false;
                     pointer->edge_touched[i] = false;

                }

                pointer = pointer->global_successor;
 
         }

}


bool util::unet::Network::testIntersection( std::vector<double> point_1, std::vector<double> point_2, double radius, std::shared_ptr<VGNode>& pointer_test ){

     const auto &input = d_model_p->get_input_deck();

     bool isIntersecting = false;

     std::shared_ptr<VGNode> pointer = VGM.getHead();

     std::cout<< "Test intersection " << std::endl;

     while( pointer ){

            int numberOfNeighbors = pointer->neighbors.size();

            int index = pointer->index;

            for(int i=0;i<numberOfNeighbors;i++){

                if( pointer->edge_touched[ i ] == false && !isIntersecting ){

                    std::vector<double> point_p1 = pointer->coord;
                   
                    std::vector<double> point_p2 = pointer->neighbors[ i ]->coord;

                    double radius_p = pointer->radii[ i ];

                    if( util::dist_between_points( point_1, point_p1 )<1.0e-11 || util::dist_between_points( point_2, point_p1 )<1.0e-11 ||
                        util::dist_between_points( point_1, point_p2 )<1.0e-11 || util::dist_between_points( point_2, point_p2 )<1.0e-11 ){

                        isIntersecting = false;

                    }
                    else{

                        double length_p = util::dist_between_points( point_p1, point_p2 );
                        double length_test = util::dist_between_points( point_1, point_2 );

                        std::vector<double> dir_p(3,0.0);
                        std::vector<double> dir_test(3,0.0);

                        for(int j=0;j<3;j++){

                            dir_p[ j ]    = point_p2[ j ] - point_p1[ j ];
                            dir_test[ j ] = point_2[ j ] - point_1[ j ];

                        }

                        for(int j=1;j<20;j++){

                            std::vector<double> new_point_p(3,0.0);
                            std::vector<double> new_point_test(3,0.0); 

                            for(int k=0;k<3;k++){

                                new_point_p[ k ] = point_p1[ k ] + ( length_p * (double) j/20.0 * dir_p[ k ] );
                                new_point_test[ k ] = point_1[ k ] + ( length_test * (double) j/20.0 * dir_test[ k ] );

                            } 

                            if( util::dist_between_points( new_point_p, new_point_test )<radius+radius_p ){

                                isIntersecting = true;

                                std::cout << "Vessel is intersecting" << std::endl;

                                break;

                            }                       

                        } 

                    }

                }

                pointer->edge_touched[ i ] = true;
                pointer->neighbors[ i ]->markEdge( index );

            }

            pointer = pointer->global_successor;

     }

     pointer = VGM.getHead();

     while( pointer ){

            int numberOfEdges = pointer->neighbors.size();

            for(int i=0;i<numberOfEdges;i++){

                pointer->edge_touched[ i ] = false;
                pointer->sprouting_edge[ i ] = false;

            }

            pointer = pointer->global_successor;

     }

     return isIntersecting;

}

void util::unet::Network::createALinkingNode(
    std::vector<double> new_point, double radius,
    std::shared_ptr<VGNode> &pointer) {

  const auto &input = d_model_p->get_input_deck();

  double L_x = input.d_domain_params[1];

  bool isInside = isCenterInDomain(new_point, L_x);

  //std::cout << "Create new linking node"  << "\n";

  if (isInside) {

    VGNode new_node;

    new_node.index = VGM.getNumberOfNodes();
    new_node.coord = new_point;
    new_node.p_boundary = 0.95 * pointer->p_v;
    new_node.p_v = 0.95 * pointer->p_v;
    new_node.c_boundary = input.d_in_nutrient;
    new_node.c_v = pointer->c_v;//0.0;
    new_node.typeOfVGNode = TypeOfNode::DirichletNode;
    new_node.apicalGrowth = false;
    new_node.radii.push_back(radius);
    new_node.radii_initial.push_back(radius);
    new_node.L_p.push_back(input.d_tissue_flow_L_p);
    new_node.L_s.push_back(input.d_tissue_nut_L_s);
    new_node.edge_touched.push_back(true);
    new_node.sprouting_edge.push_back(false);
    new_node.neighbors.push_back(pointer);
    new_node.notUpdated = 0;

    auto sp_newNode = std::make_shared<VGNode>(new_node);
/*
    std::cout << "New index: " << new_node.index << "\n";
    std::cout << "Neighbor index: " << pointer->index << "\n";

    std::cout << "Update old node" << "\n";
*/

    pointer->p_boundary = 0.0;
    pointer->c_boundary = 0.0;
    pointer->typeOfVGNode = TypeOfNode::InnerNode;
    pointer->apicalGrowth = false;
    pointer->radii.push_back(radius);
    new_node.radii_initial.push_back(radius);
    pointer->L_p.push_back(input.d_tissue_flow_L_p);
    pointer->L_s.push_back(input.d_tissue_nut_L_s);
    pointer->edge_touched.push_back(true);
    pointer->sprouting_edge.push_back(false);
    pointer->neighbors.push_back(sp_newNode);
    pointer->notUpdated = 0;
 //   std::cout << "Attach new node as pointer" << "\n";

    VGM.attachPointerToNode(sp_newNode);

  }

}

void util::unet::Network::createASingleNode( std::vector<double> new_point, double radius, std::shared_ptr<VGNode> &pointer) {

     const auto &input = d_model_p->get_input_deck();

     double L_x = input.d_domain_params[1];

     bool isInside = isCenterInDomain( new_point, L_x );

//     std::cout << "Create new node" << "\n";

     if( isInside ){

         VGNode new_node;

	 new_node.index = VGM.getNumberOfNodes();
	 new_node.coord = new_point;
	 new_node.p_boundary = 0.95*pointer->p_v;
	 new_node.p_v = 0.95*pointer->p_v;
	 new_node.c_boundary = 0.0;
	 new_node.c_v = pointer->c_v;//0.0;
	 new_node.apicalGrowth = false;
	 new_node.radii.push_back( radius );
         new_node.radii_initial.push_back( radius );
	 new_node.L_p.push_back( input.d_tissue_flow_L_p );
	 new_node.L_s.push_back( input.d_tissue_nut_L_s );
	 new_node.edge_touched.push_back( true );
	 new_node.sprouting_edge.push_back( false );
	 new_node.neighbors.push_back( pointer );
	 new_node.notUpdated = 0;
         new_node.typeOfVGNode = TypeOfNode::NeumannNode;
         //new_node.typeOfVGNode = TypeOfNode::DirichletNode;
 
         double length = util::dist_between_points( pointer->coord, new_point ); 
         double p_node = pointer->p_v;              
         double p_neighbor = 0.95*pointer->p_v; 
         double delta_p = p_neighbor-p_node;
         double tau_w_ini = ( radius * std::abs( delta_p ) )/( 2.0*length ); 

         new_node.tau_w_initial.push_back( tau_w_ini );

	 auto sp_newNode = std::make_shared<VGNode>( new_node );
/*
	 std::cout << "New index: " << new_node.index << "\n";
	 std::cout << "Neighbor index: " << pointer->index << "\n";

	 std::cout << "Update old node" << "\n";
*/
	 pointer->p_boundary = 0.0;
	 pointer->c_boundary = 0.0;
         //pointer->c_v = 0.0;
	 pointer->typeOfVGNode = TypeOfNode::InnerNode;
	 pointer->apicalGrowth = false;
	 pointer->radii.push_back( radius );
         pointer->radii_initial.push_back( radius );
	 pointer->L_p.push_back(input.d_tissue_flow_L_p);
	 pointer->L_s.push_back(input.d_tissue_nut_L_s);
	 pointer->edge_touched.push_back( true );
	 pointer->sprouting_edge.push_back( false );
	 pointer->neighbors.push_back( sp_newNode );
	 pointer->notUpdated = 0;
         pointer->tau_w_initial.push_back( tau_w_ini );
//	 std::cout << "Attach new node as pointer" << "\n";

	 VGM.attachPointerToNode( sp_newNode );
     
     }

}

bool util::unet::Network::testCollision(std::vector<double> point) {

     bool isColliding = false;

     std::shared_ptr<VGNode> pointer = VGM.getHead();

     //  std::cout << "Test Collision" << "\n";

     while (pointer) {

	    std::vector<double> coord = pointer->coord;
	    std::vector<double> diff = std::vector<double>(3, 0.0);

	    for (int i = 0; i < 3; i++) {

	         diff[i] = coord[i] - point[i];

	    }

	    double dist = gmm::vect_norm2(diff);

	    if (dist < h_3D) {

	        // std::cout << "Node not inserted, dist: " << dist << "\n";

	        isColliding = true;

	        break;
	    }

	    pointer = pointer->global_successor;

     }

     return isColliding;

}

void util::unet::Network::removeRedundantTerminalVessels() {

     const auto &input = d_model_p->get_input_deck();

     double L_x = input.d_domain_params[1];

     std::shared_ptr<VGNode> pointer = VGM.getHead();

     while( pointer ){

            int numberOfNeighbors = pointer->neighbors.size();

            if( numberOfNeighbors == 1 ){

                const auto &coord = pointer->coord;

                // if node is near the boundary, we do not process Omega = (0,L)^3 
                if( 0.0001<coord[0] && coord[0]<L_x-0.0001 && 0.0001<coord[1] && coord[1]<L_x-0.0001 && 0.0001<coord[2] && coord[2]<L_x-0.0001 ){

                    int updateNumber = pointer->notUpdated;

                    pointer->notUpdated = updateNumber+1;

                    std::cout << "pointer->notUpdated: " << pointer->notUpdated << std::endl;

                }

            }

            pointer = pointer->global_successor;

     }

     std::cout<< " " << std::endl;

     pointer = VGM.getHead();

     while( pointer ){

            int numberOfNeighbors = pointer->neighbors.size();

            if( numberOfNeighbors == 1 && pointer->notUpdated>2 ){

                int index = pointer->index;

                std::cout<< "Remove node with index: " << index << std::endl;
                std::cout<< "coord: " << pointer->coord << std::endl;

                int numberOfNeighbors_neighbor = pointer->neighbors[ 0 ]->neighbors.size();

                int index_neighbor = pointer->neighbors[ 0 ]->index;

                std::cout<< "numberOfNeighbors: " << pointer->neighbors.size() << std::endl;
                std::cout<< "numberOfNeighbors_neighbor: " << numberOfNeighbors_neighbor << std::endl;
                std::cout<< "index_neighbor: " << index_neighbor << std::endl;

                std::vector< std::shared_ptr<VGNode> > new_neighbors;

                std::vector< bool >   new_edge_touched;
                std::vector< bool >   new_sprouting_edge;
                std::vector< double > new_radii;
                std::vector< double > new_L_p;
                std::vector< double > new_L_s;
                std::vector< double > new_tau_w_initial;

                for(int i=0;i<numberOfNeighbors_neighbor;i++){

                    if( index != pointer->neighbors[ 0 ]->neighbors[ i ]->index ){

                        new_neighbors.push_back( pointer->neighbors[ 0 ]->neighbors[ i ] );
                        new_edge_touched.push_back( pointer->neighbors[ 0 ]->edge_touched[ i ] );
                        new_sprouting_edge.push_back( pointer->neighbors[ 0 ]->sprouting_edge[ i ] );
                        new_radii.push_back( pointer->neighbors[ 0 ]->radii[ i ] ); 
                        new_L_p.push_back( pointer->neighbors[ 0 ]->L_p[ i ] ); 
                        new_L_s.push_back( pointer->neighbors[ 0 ]->L_s[ i ] );  
                        new_tau_w_initial.push_back( pointer->neighbors[ 0 ]->tau_w_initial[ i ] );    

                    }

                }

                pointer->neighbors[ 0 ]->neighbors = new_neighbors;
                pointer->neighbors[ 0 ]->edge_touched = new_edge_touched;  
                pointer->neighbors[ 0 ]->sprouting_edge = new_sprouting_edge;             
                pointer->neighbors[ 0 ]->radii = new_radii;
                pointer->neighbors[ 0 ]->radii_initial = new_radii;
                pointer->neighbors[ 0 ]->tau_w_initial = new_tau_w_initial;
                pointer->neighbors[ 0 ]->L_p = new_L_p;
                pointer->neighbors[ 0 ]->L_s = new_L_s;
                pointer->neighbors[ 0 ]->notUpdated = 0;

                if( numberOfNeighbors_neighbor == 2 ){

                    pointer->neighbors[ 0 ]->typeOfVGNode = TypeOfNode::NeumannNode;
                    pointer->neighbors[ 0 ]->p_boundary = 0.0;
                    pointer->neighbors[ 0 ]->c_boundary = 1.0;

                }
                else{

                    pointer->neighbors[ 0 ]->typeOfVGNode = TypeOfNode::InnerNode;
                    pointer->neighbors[ 0 ]->p_boundary = 0.0;
                    pointer->neighbors[ 0 ]->c_boundary = 0.0;

                }

                std::shared_ptr<VGNode> old_pointer = pointer;

                if( pointer->global_predecessor ){
 
                    pointer->global_predecessor->global_successor = pointer->global_successor;

                }
                else{

                    pointer->global_successor->global_predecessor = NULL;

                }

                if( pointer->global_successor ){

                    pointer->global_successor->global_predecessor = pointer->global_predecessor;   

                }
                else{

                    pointer->global_predecessor->global_successor = NULL;

                }

                pointer = pointer->global_successor; 

                old_pointer.reset();      
    
            }
            else{

                pointer = pointer->global_successor;

            }

     }

     VGM.determineNumberOfNodes();
     int numberOfNodes = VGM.getNumberOfNodes();

     std::cout << " " << std::endl;
     std::cout << "Number of nodes after removing redundant nodes: " << numberOfNodes << std::endl;

     //renumber nodes
     //std::cout << "Renumber nodes" << std::endl;

     pointer = VGM.getHead();

     int counter = 0;

     while( pointer ){

            pointer->index = counter;

            counter = counter + 1;

            const auto &coord = pointer->coord;

            if( 0.0001<coord[0] && coord[0]<L_x-0.0001 && 0.0001<coord[1] && coord[1]<L_x-0.0001 && 0.0001<coord[2] && coord[2]<L_x-0.0001){

                if( pointer->typeOfVGNode == TypeOfNode::InnerNode && pointer->neighbors.size() == 1 ){

                    pointer->typeOfVGNode = TypeOfNode::NeumannNode;
                 
                }

            }

            pointer = pointer->global_successor;

     }

     //Reset values
     pointer = VGM.getHead();

     while( pointer ){

            int numberOfNeighbors = pointer->neighbors.size();

            pointer->apicalGrowth = false;

            for( int i=0; i<numberOfNeighbors; i++){

                 pointer->sprouting_edge[i] = false;
                 pointer->edge_touched[i] = false;

            }

            pointer = pointer->global_successor;
 
      }

}

void util::unet::Network::markSproutingGrowth() {

     const auto &input = d_model_p->get_input_deck();

     std::lognormal_distribution<> log_normal_distribution( input.d_log_normal_mean, input.d_log_normal_std_dev );
     std::random_device rd;
     std::mt19937 generator(rd());
    if (input.d_seed >= 0)
      generator.seed(input.d_seed);

     std::shared_ptr<VGNode> pointer = VGM.getHead();

     while( pointer ){

            int numberOfEdges = pointer->neighbors.size();

            std::vector<double> coord = pointer->coord;

            for(int i=0;i<numberOfEdges;i++){

                if( pointer->edge_touched[ i ] == false ){

                    double radius = pointer->radii[ i ];

                    std::vector<double> coord_neighbor = pointer->neighbors[ i ]->coord;

                    int local_index   = pointer->neighbors[ i ]->getLocalIndexOfNeighbor( pointer );

                    double sproutingProbability = 0.0;

                    std::vector<double> diff = std::vector<double>(3,0.0);
                    std::vector<double> mid_point = std::vector<double>(3,0.0);

                    for(int j=0;j<3;j++){

                        diff[ j ] = coord_neighbor[ j ] - coord[ j ];
                        mid_point[ j ] = 0.5*( coord_neighbor[ j ] + coord[ j ] );

                    }

                    int element_index = getElementIndex( mid_point, h_3D, N_3D );

                    double TAF = phi_TAF[ element_index ];

                    double TAF_th = input.d_network_update_taf_threshold;

                    double length = gmm::vect_norm2( diff );

                    double log_dist = log_normal_distribution(generator);

                    sproutingProbability = 0.5 + 0.5 * std::erf( (std::log(log_dist) - input.d_log_normal_mean) / std::sqrt(2.0 * input.d_log_normal_std_dev * input.d_log_normal_std_dev) );

                    double global_max_TAF = gmm::vect_norminf(phi_TAF);
/*
                    std::cout << "TAF: " << TAF << std::endl;
                    std::cout << "TAF_th: " << TAF_th << std::endl;
                    std::cout << "sproutingProbability: " << sproutingProbability << std::endl;
                    std::cout << "coord: " << coord << std::endl;
*/

                    std::cout << " " << std::endl;
	            std::cout << "radius_initial: " << pointer->radii_initial[ i ] << std::endl;
	            std::cout << "radius: " << radius << std::endl;
	            std::cout << "coord: " << coord << std::endl;

                    if( sproutingProbability>input.d_sprouting_prob && TAF>TAF_th ){

                        pointer->neighbors[ i ]->sprouting_edge[ local_index ] = true;
                        pointer->sprouting_edge[ i ] = true;

                    }

                    pointer->neighbors[ i ]->edge_touched[ local_index ]   = true;
                    pointer->edge_touched[ i ] = true;

                }

            }

            pointer = pointer->global_successor;

     }

     pointer = VGM.getHead();

     while( pointer ){

            int numberOfEdges = pointer->neighbors.size();

            for(int i=0;i<numberOfEdges;i++){

                std::vector<double> coord_neighbor = pointer->neighbors[ i ]->coord;

                pointer->edge_touched[ i ] = false;

            }

            pointer = pointer->global_successor;

     }

}

void util::unet::Network::processSproutingGrowth() {

     const auto &input = d_model_p->get_input_deck();

     std::shared_ptr<VGNode> pointer = VGM.getHead();

     double gamma = input.d_net_radius_exponent_gamma;

     std::lognormal_distribution<> log_normal_distribution( input.d_log_normal_mean, input.d_log_normal_std_dev );
     std::random_device rd;
     std::mt19937 generator_log(rd());
      if (input.d_seed >= 0)
        generator_log.seed(input.d_seed);

     std::default_random_engine generator;
      if (input.d_seed >= 0)
        generator.seed(input.d_seed);

     double L_x = input.d_domain_params[1];

     std::cout<< " " << std::endl;

     while( pointer ){

            int numberOfEdges = pointer->neighbors.size();

            std::vector<double> coord = pointer->coord;

            for(int i=0;i<numberOfEdges;i++){

                if( pointer->sprouting_edge[ i ] == true && pointer->edge_touched[ i ] == false ){

                    std::vector<double> coord_neighbor = pointer->neighbors[ i ]->coord;

                    std::vector<double> mid_point = std::vector<double>(3,0.0);

                    double radius = pointer->radii[ i ];

                    double PSI = 1.1;

                    double radius_prime = std::pow( ( std::pow( PSI,gamma )-1.0 ), 1.0/gamma ) * radius;

                    double radius_min = input.d_min_radius;

                    double p_v_neighbor = pointer->neighbors[ i ]->p_v;

                    std::uniform_real_distribution<double> distribution_uniform(1.25*radius_min,radius_prime);

                    double radius_new = 1.25*radius_min;

                    if( 1.25*radius_min<radius_prime ){

                        radius_new = distribution_uniform(generator);

                    }

                    std::vector<double> dir_vessel = std::vector<double>(3,0.0);
                    std::vector<double> max_vec = std::vector<double>(3,0.0);

                    for(int j=0;j<3;j++){

                        mid_point[ j ]  = 0.5*( coord_neighbor[ j ] + coord[ j ] );
                        dir_vessel[ j ] = coord_neighbor[ j ] - coord[ j ];

                    }

                    //std::cout<< "mid_point: " << mid_point << std::endl;

                    double length_vessel = normVector( dir_vessel );

                    std::vector<double> normed_dir_vessel = std::vector<double>(3,0.0);

                    for(int j=0;j<3;j++){

                        normed_dir_vessel[ j ] = dir_vessel[ j ]/length_vessel;

                    }

                    std::vector<double> rotator = determineRotator( dir_vessel );

                    double length_rotator = normVector( rotator ); 

                    int N_s = 10;
                    int N_theta = 35;

                    std::vector<double> vessel_point(3,0.0);
                    std::vector<double> max_vessel_point(3,0.0);

                    double theta = 0.0;

                    double TAF_vessel_surf = 0.0;
                    double Max_TAF_vessel_surf = 0.0;

                    double counter = 0.0;

                    for(int i_s = 0;i_s<N_s+1;i_s++){

                        for(int j=0;j<3;j++){

                            vessel_point[ j ] =  (double) i_s/(double) N_s * (0.75-0.25) * length_vessel * normed_dir_vessel[ j ] + (0.25 * length_vessel * normed_dir_vessel[ j ] + coord[ j ]);

                        }

                        double TAF_vessel_surf = 0.0;

                        for(int i_theta=0;i_theta<N_theta;i_theta++){

                            theta = ((double) i_theta)/((double) N_theta)*2.0*M_PI;

                            std::vector<double> cylinder_node = computeNodesOnCylinders( normed_dir_vessel,  rotator, vessel_point,  radius, theta );

                            if( isCenterInDomain( cylinder_node, L_x) && length_rotator>0.0 ){

                                int index = getElementIndex( cylinder_node, h_3D, N_3D );

                                double TAF = phi_TAF[ index ];

                                TAF_vessel_surf = TAF_vessel_surf + TAF;

                                counter = counter + 1.0;

                            }

                        }

                        if( counter> 0.0 ){

                            TAF_vessel_surf = TAF_vessel_surf/counter;

                        }

                        if( TAF_vessel_surf>Max_TAF_vessel_surf ){

                            Max_TAF_vessel_surf = TAF_vessel_surf;

                            max_vessel_point = vessel_point;

                        }

                        if( Max_TAF_vessel_surf < 1.0e-16 ){

                            Max_TAF_vessel_surf = TAF_vessel_surf;

                            max_vessel_point = vessel_point;
                         
                        }

                    }

                    //std::cout<< "max_vessel_point: " << max_vessel_point << std::endl;

                    theta = 0.0;

                    double TAF_max = 0.0;

                    for(int i_theta=0;i_theta<N_theta;i_theta++){

                        theta = ((double) i_theta)/((double) N_theta)*2.0*M_PI;

                        std::vector<double> cylinder_node = computeNodesOnCylinders( normed_dir_vessel,  rotator, max_vessel_point,  2.0*radius, theta );

                        if( isCenterInDomain( cylinder_node, L_x) && length_rotator>0.0 ){

                            int index_cone = getElementIndex( cylinder_node, h_3D, N_3D );

                            double TAF = phi_TAF[ index_cone ]; 

                            if( TAF_max < 1.0e-16 ){

                                TAF_max = TAF;
                         
                            }

                            if( TAF > TAF_max-1.0e-8 ){

                                TAF_max = TAF;

                                max_vec = cylinder_node;

                            }

                        }

                    }

                    std::vector<double> dir_new_vessel = std::vector<double>(3,0.0);
                    std::vector<double> new_point = std::vector<double>(3,0.0);

                    for(int j=0;j<3;j++){

                        dir_new_vessel[ j ] =  max_vec[ j ] - max_vessel_point[ j ];

                    }

                    double norm_dir_new_vessel = gmm::vect_norm2( dir_new_vessel );
                    double norm_dir_vessel = gmm::vect_norm2( dir_vessel );

                    for(int j=0;j<3;j++){

                        dir_new_vessel[ j ] = dir_new_vessel[ j ]/norm_dir_new_vessel;
                        dir_vessel[ j ] = dir_vessel[ j ]/norm_dir_vessel;
                                
                    }

                    double prod_angle = 0.0;

                    for(int j=0;j<3;j++){

                        prod_angle += dir_new_vessel[ j ]*dir_vessel[ j ];
                                
                    }

                    double angle = std::acos( prod_angle );
            
                    // lognormal distribution
                    double log_dist = log_normal_distribution(generator_log);

                    // get length
                    double length_new = log_dist * radius_new;

                    if( length_new<2.0*radius ){

                        length_new = 2.0*radius;

                    }

                    if( length_new>3.0*h_3D ){

                        length_new = 3.0*h_3D;

                    }

                    for(int j=0;j<3;j++){

                        new_point[ j ] = mid_point[ j ] + length_new*dir_new_vessel[ j ];
                                
                    }


                    bool isColliding = testCollision( new_point );

                    if( angle*180.0/M_PI>10.0 && angle*180.0/M_PI<170.0 && norm_dir_new_vessel>0.0 && !isColliding && norm_dir_vessel>0.12 ){

                        std::cout<< "Create new node_1" << std::endl;
                        VGNode new_node_1;

                        new_node_1.index = VGM.getNumberOfNodes();
                        new_node_1.coord = mid_point;
                        new_node_1.p_boundary = 0.0;
                        new_node_1.p_v = pointer->p_v;
                        new_node_1.c_boundary = 0.0;//input.d_in_nutrient;
                        new_node_1.c_v = pointer->c_v;//0.0;
                        new_node_1.typeOfVGNode = TypeOfNode::InnerNode;
                        new_node_1.apicalGrowth = false;
                        new_node_1.radii_initial.push_back( radius );
                        new_node_1.radii_initial.push_back( radius );
                        new_node_1.radii.push_back( radius );
                        new_node_1.radii.push_back( radius );
/*
                        if( std::pow( ( std::pow( radius,gamma )-std::pow( radius_new,gamma ) ), 1.0/gamma )>radius ){

                            new_node_1.radii.push_back( std::pow( ( std::pow( radius,gamma )-std::pow( radius_new,gamma ) ), 1.0/gamma ) );
                            new_node_1.radii.push_back( radius );

                            new_node_1.radii_initial.push_back( std::pow( ( std::pow( radius,gamma )-std::pow( radius_new,gamma ) ), 1.0/gamma ) );
                            new_node_1.radii_initial.push_back( radius );

                        }
                        else{

                            new_node_1.radii.push_back( radius );
                            new_node_1.radii.push_back( std::pow( ( std::pow( radius,gamma )-std::pow( radius_new,gamma ) ), 1.0/gamma ) );

                            new_node_1.radii_initial.push_back( radius );
                            new_node_1.radii_initial.push_back( std::pow( ( std::pow( radius,gamma )-std::pow( radius_new,gamma ) ), 1.0/gamma ) );

                        }
*/
                        new_node_1.radii.push_back( radius_new );

                        new_node_1.radii_initial.push_back( radius_new );

                        new_node_1.L_p.push_back( input.d_tissue_flow_L_p ); 
                        new_node_1.L_p.push_back( input.d_tissue_flow_L_p ); 
                        new_node_1.L_p.push_back( input.d_tissue_flow_L_p ); 

                        new_node_1.L_s.push_back( input.d_tissue_nut_L_s );
                        new_node_1.L_s.push_back( input.d_tissue_nut_L_s );
                        new_node_1.L_s.push_back( input.d_tissue_nut_L_s );

                        new_node_1.edge_touched.push_back( true );
                        new_node_1.edge_touched.push_back( true );
                        new_node_1.edge_touched.push_back( true );
                   
                        new_node_1.sprouting_edge.push_back( false );
                        new_node_1.sprouting_edge.push_back( false );
                        new_node_1.sprouting_edge.push_back( false );

                        new_node_1.neighbors.push_back( pointer );
                        new_node_1.neighbors.push_back( pointer->neighbors[ i ] );
                        new_node_1.notUpdated = 0;

                        double length_old = util::dist_between_points( mid_point, coord_neighbor );
                        double length_new = util::dist_between_points( mid_point, coord_neighbor );

                        double delta_p_old = p_v_neighbor - pointer->p_v;
                        double delta_p_new = 0.95*pointer->p_v-pointer->p_v;

                        double tau_w_ini_old = ( radius * std::abs( delta_p_old  ) )/( 2.0*length_old  );
                        double tau_w_ini_new = ( radius * std::abs( delta_p_new  ) )/( 2.0*length_new  );

                        new_node_1.tau_w_initial.push_back( tau_w_ini_old );
                        new_node_1.tau_w_initial.push_back( tau_w_ini_old );
                        new_node_1.tau_w_initial.push_back( tau_w_ini_new );

                        auto sp_newNode_1 = std::make_shared<VGNode>( new_node_1 );

                        std::cout<< "Create new node_2" << std::endl;
                        VGNode new_node_2;

                        new_node_2.index = VGM.getNumberOfNodes()+1;
                        new_node_2.coord = new_point;
                        new_node_2.p_boundary = 0.95*pointer->p_v;
                        new_node_2.p_v = 0.95*pointer->p_v;
                        new_node_2.c_boundary = 0.0;//pointer->c_v;
                        new_node_2.c_v = pointer->c_v;//0.0;
                        new_node_2.apicalGrowth = false;
                        new_node_2.radii.push_back( radius_new );
                        new_node_2.radii_initial.push_back( radius_new );
                        new_node_2.L_p.push_back( input.d_tissue_flow_L_p );
                        new_node_2.L_s.push_back( input.d_tissue_nut_L_s );
                        new_node_2.edge_touched.push_back( true );
                        new_node_2.sprouting_edge.push_back( false );
                        new_node_2.typeOfVGNode = TypeOfNode::NeumannNode;
                        //new_node_2.typeOfVGNode = TypeOfNode::DirichletNode;
                        new_node_2.notUpdated = 0;
                        new_node_2.tau_w_initial.push_back( tau_w_ini_new );
                        new_node_2.neighbors.push_back( sp_newNode_1 );

                        auto sp_newNode_2 = std::make_shared<VGNode>( new_node_2 );

                        new_node_1.neighbors.push_back( sp_newNode_2 );

                        std::cout << "Update connectivity" << "\n";

                        pointer->replacePointerWithIndex( i, sp_newNode_1 );

                        int index_to_be_replaced = pointer->neighbors[ i ]->getLocalIndexOfNeighbor( pointer );

                        pointer->neighbors[ i ]->replacePointerWithIndex( index_to_be_replaced, sp_newNode_1 );

                        pointer->sprouting_edge[ i ] = false;
                        pointer->edge_touched[ i ] = true;

                        pointer->neighbors[ i ]->sprouting_edge[ index_to_be_replaced ] = false;
                        pointer->neighbors[ i ]->edge_touched[ index_to_be_replaced ] = true;

                        std::cout << "Attach new node_1 as pointer" << "\n";
                        VGM.attachPointerToNode( sp_newNode_1 );

                        std::cout << "Attach new node_2 as pointer" << "\n";
                        VGM.attachPointerToNode( sp_newNode_2 );

                    }
                    else{

                        pointer->edge_touched[ i ] = true;
                        pointer->sprouting_edge[ i ] = false;

                        int index_neighbor = pointer->neighbors[ i ]->getLocalIndexOfNeighbor( pointer );
                        pointer->neighbors[ i ]->markEdgeLocalIndex( index_neighbor );

                    }

                }
                else{

                    pointer->edge_touched[ i ] = true;
                    pointer->sprouting_edge[ i ] = false;
                   
                    int index_neighbor = pointer->neighbors[ i ]->getLocalIndexOfNeighbor( pointer );
                    pointer->neighbors[ i ]->markEdgeLocalIndex( index_neighbor );

                }

            }

            pointer = pointer->global_successor;

     }

     pointer = VGM.getHead();

     while( pointer ){

            int numberOfEdges = pointer->neighbors.size();

            for(int i=0;i<numberOfEdges;i++){

                pointer->edge_touched[ i ] = false;
                pointer->sprouting_edge[ i ] = false;

            }

            pointer = pointer->global_successor;

     }

}

std::vector<double> util::unet::Network::findNearNetworkNode(std::vector<double> coord, std::vector<double> normal_plane) {

                    std::vector<double> coord_near_node(3, 0.0);
                    std::vector<double> coord_min_node(3, 0.0);

                    std::shared_ptr<VGNode> pointer = VGM.getHead();

                    double dist_min = 0.0;

                    int numberOfNodes = 0;

                    while( pointer ) {

                           coord_near_node = pointer->coord;

                           double dist = util::dist_between_points(coord, coord_near_node);

			   std::vector<double> diff = std::vector<double>(3, 0.0);

     		           for (int i = 0; i < 3; i++) {

			        diff[i] = coord_near_node[i] - coord[i];
			   }

			   double dist_plane = 0.0;

			   for (int i = 0; i < 3; i++) {

			      dist_plane += normal_plane[i] * diff[i];
			   }

			   if (dist_plane > 0.0) {

			      dist_min = dist_plane;

			      numberOfNodes = numberOfNodes + 1;

			      for (int i = 0; i < 3; i++) {

				   coord_min_node[i] = coord_min_node[i] + coord_near_node[i];

			      }

			   }

			   pointer = pointer->global_successor;

                    }

		    if (numberOfNodes > 0) {

		        for (int i = 0; i < 3; i++) {

			     coord_min_node[i] = coord_min_node[i] / ((double)numberOfNodes);

		        }

		    }

                    return coord_min_node;
  
}


void util::unet::Network::adaptRadius(){

     const auto &input = d_model_p->get_input_deck();

     double dt = d_model_p->d_dt;

     double L_x = input.d_domain_params[1];

     std::shared_ptr<VGNode> pointer = VGM.getHead();

     while( pointer ){

            int numberOfEdges = pointer->neighbors.size();

            for(int i=0;i<numberOfEdges;i++){

                pointer->edge_touched[ i ] = false;
                pointer->sprouting_edge[ i ] = false;

            }

            pointer = pointer->global_successor;

     }

     pointer = VGM.getHead();

     while( pointer ){

            int numberOfNeighbors = pointer->neighbors.size();

            std::vector< bool > remove_edge( numberOfNeighbors, false );
            std::vector< int > edgesToBeRemoved;

            for(int i=0;i<numberOfNeighbors;i++){

                if( pointer->edge_touched[ i ] == false ){

                    int local_index = pointer->neighbors[ i ]->getLocalIndexOfNeighbor( pointer );

                    double radius = pointer->radii[ i ];

                    double radius_initial = pointer->radii_initial[ i ];

                    std::vector<double> coord_node = pointer->coord;
                    std::vector<double> coord_neighbor = pointer->neighbors[ i ]->coord;    

                    double length = util::dist_between_points( coord_node, coord_neighbor );  

                    double p_node = pointer->p_v;              
                    double p_neighbor = pointer->neighbors[ i ]->p_v; 
                    double delta_p = p_neighbor-p_node;

                    double tau_w = ( radius * std::abs( delta_p ) )/( 2.0*length );

                    double k_WSS = 0.05;

                    double S_WSS = 0.0;

                    if( 1.0 + tau_w > 0.0 ){

                        S_WSS = std::log( 1.0 + tau_w );

                    }

                    double S_tot = k_WSS * S_WSS; 
                    double delta_r = dt * radius * S_tot;

                    double radius_new = radius + delta_r;

                    int numberOfNeighbors_Neighbor = pointer->neighbors[i]->neighbors.size();

                    if( ( radius<input.d_min_radius && numberOfNeighbors<2 ) || ( numberOfNeighbors_Neighbor == 1 && numberOfNeighbors == 1 ) ){

                        radius_new = input.d_min_radius;

                        std::cout << "Remove vessel with index: " << i << std::endl;

                        edgesToBeRemoved.push_back( i );

                        remove_edge[ i ] = true;

                    }

                    if( radius_new < 1.2 * radius && radius_new > 0.9 * radius){

                        std::cout << " " << std::endl;
	                std::cout << "tau_w: " << tau_w << std::endl;
                        std::cout << "S_WSS: " << S_WSS << std::endl;
                        std::cout << "S_tot: " << S_tot << std::endl;
	                std::cout << "radius_initial: " << radius_initial << std::endl;
	                std::cout << "radius: " << radius << std::endl;
	                std::cout << "radius_new: " << radius_new << std::endl;
	                std::cout << "coord_node: " << coord_node << std::endl;

                        //pointer->neighbors[ i ]->radii[ local_index ] = radius_new;
                        pointer->radii[ i ] = radius_new;

                    }

                    //pointer->neighbors[ i ]->edge_touched[ local_index ] = true;
                    pointer->edge_touched[ i ] = true;

                }

            }
/*
            // Remove redundant vessels
            for(int i=0;i<numberOfNeighbors;i++){

                if( remove_edge[ i ] == true ){
                    
                    int index_neighbor = pointer->neighbors[ i ]->getLocalIndexOfNeighbor( pointer );

                    pointer->neighbors[ i ]->removeComponent( index_neighbor );

                }

            }

            if( edgesToBeRemoved.size()>0 ){

                pointer->removeComponents( edgesToBeRemoved );

            }
*/
            pointer = pointer->global_successor;

     }

     std::cout << " " << std::endl;
/*
     // Remove nodes without neighbor
     pointer = VGM.getHead();

     while( pointer ){

            int numberOfEdges = pointer->neighbors.size();

            if( numberOfEdges == 0 ){

                std::cout << "Remove node" << std::endl;

                std::shared_ptr<VGNode> old_pointer = pointer;

                if( pointer->global_predecessor ){
 
                    pointer->global_predecessor->global_successor = pointer->global_successor;

                }
                else{

                    pointer->global_successor->global_predecessor = NULL;

                }

                if( pointer->global_successor ){

                    pointer->global_successor->global_predecessor = pointer->global_predecessor;   

                }
                else{

                    pointer->global_predecessor->global_successor = NULL;

                }

                pointer = pointer->global_successor; 

                old_pointer.reset(); 

            }
            else if( numberOfEdges == 1 ){

                std::vector<double> coord = pointer->coord;

                // if node is near the boundary, we do not process Omega = (0,L)^3 
                if( 0.0001<coord[0] && coord[0]<L_x-0.0001 && 0.0001<coord[1] && coord[1]<L_x-0.0001 && 0.0001<coord[2] && coord[2]<L_x-0.0001 ){

                    pointer->typeOfVGNode = TypeOfNode::NeumannNode;

                }

            }
            else{

                pointer->typeOfVGNode = TypeOfNode::InnerNode;

            } 

            pointer = pointer->global_successor;

     }

     // Renumber nodes
     std::cout << " " << std::endl;
     std::cout << "Renumber nodes" << std::endl;

     pointer = VGM.getHead();

     int counter = 0;

     while( pointer ){

            pointer->index = counter;

            counter = counter + 1;

            pointer = pointer->global_successor;

     }
*/
     VGM.determineNumberOfNodes();

     // Reset
     std::cout << " " << std::endl;
     std::cout << "Reset nodes" << std::endl;

     pointer = VGM.getHead();

     while( pointer ){

            int numberOfEdges = pointer->neighbors.size();

            for(int i=0;i<numberOfEdges;i++){

                pointer->edge_touched[ i ] = false;
                pointer->sprouting_edge[ i ] = false;

            }

            pointer = pointer->global_successor;

     }

}
<|MERGE_RESOLUTION|>--- conflicted
+++ resolved
@@ -21,17 +21,15 @@
 
 	std::cout << " " << std::endl;
 	std::cout << "Number of nodes: " << numberOfNodesOld << std::endl;
-
-<<<<<<< HEAD
-     // get TAF at element centroid
-     util::localize_solution_with_elem_id_numbering_non_const_elem(taf_sys, localized_taf_3D, phi_TAF, {0}, false);
-=======
-	// update TAF vector from libmesh taf system
+  
+  // update TAF vector from libmesh taf system
 	if (taf_sys.d_sys_name != "TAF")
 	 libmesh_error_msg("Must pass TAF system to update network.");
->>>>>>> a67dce55
-
-	util::get_elem_sol(taf_sys, phi_TAF);
+
+ // get TAF at element centroid
+ util::localize_solution_with_elem_id_numbering_non_const_elem(taf_sys, localized_taf_3D, phi_TAF, {0}, false);
+
+	//util::get_elem_sol(taf_sys, phi_TAF);
 
 	std::cout << " " << std::endl;
 	std::cout << "Mark nodes for apical growth " << std::endl;
