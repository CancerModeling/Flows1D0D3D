////////////////////////////////////////////////////////////////////////////////
//  Copyright (c) 2019 Prashant K. Jha
//
//  Distributed under the Boost Software License, Version 1.0. (See accompanying
//  file LICENSE_1_0.txt or copy at http://www.boost.org/LICENSE_1_0.txt)
////////////////////////////////////////////////////////////////////////////////

#include "inp.hpp"
#include "csv.hpp"
#include "libmesh/getpot.h"

void util::ModelDeck::read_parameters(const std::string &filename) {

  // Open file with model setup
  if (filename.empty())
    return;

  GetPot input(filename);

  d_model_name = input("model_name", "");
  if (d_model_name.empty())
    libmesh_error_msg("Model name is not valid");

  d_dim = input("dimension", 2);
  d_domain_params[0] = input("domain_xmin", 0.);
  d_domain_params[2] = input("domain_ymin", 0.);
  d_domain_params[1] = input("domain_xmax", 1.);
  d_domain_params[3] = input("domain_ymax", 1.);
  if (d_dim == 2)
    d_domain_params[4] = 0.;
  else if (d_dim == 3)
    d_domain_params[4] = input("domain_zmin", 0.);
  if (d_dim == 2)
    d_domain_params[5] = 0.;
  else if (d_dim == 3)
    d_domain_params[5] = input("domain_zmax", 1.);

  // perform check
  if (d_domain_params[1] < d_domain_params[0] + 1.0e-8) {
    libmesh_error_msg("Check domain size in input file");
    exit(1);
  }
  if (d_domain_params[3] < d_domain_params[2] + 1.0e-8) {
    libmesh_error_msg("Check domain size in input file");
    exit(1);
  }
  if (d_dim > 2) {
    if (d_domain_params[5] < d_domain_params[4] + 1.0e-8) {
      libmesh_error_msg("Check domain size in input file");
      exit(1);
    }
  }

  d_assembly_method = input("assembly_method", 2);

  d_test_name = input("test_name", "");

  d_advection_active = input("advection_active", true);

  d_decouple_nutrients = input("network_decouple_nutrients", true);
}

void util::ModelDeck::print(unsigned int level) {

  out << "#\n";
  out << "# ModelDeck\n";
  out << "#\n\n";

  out << "# Dimension of the domain \n";
  out << "# Default: 2\n";
  out << "dimension = " << d_dim << "\n\n";

  out << "# Domain starting x-coordinate \n";
  out << "# Default: 0\n";
  out << "domain_xmin = " << d_domain_params[0] << "\n\n";

  out << "# Domain ending x-coordinate \n";
  out << "# Default: 1\n";
  out << "domain_xmax = " << d_domain_params[1] << "\n\n";

  out << "# Domain starting y-coordinate \n";
  out << "# Default: 0\n";
  out << "domain_ymin = " << d_domain_params[2] << "\n\n";

  out << "# Domain ending y-coordinate \n";
  out << "# Default: 1\n";
  out << "domain_ymax = " << d_domain_params[3] << "\n\n";

  out << "# Domain starting z-coordinate \n";
  out << "# Default: 0\n";
  out << "domain_zmin = " << d_domain_params[4] << "\n\n";

  out << "# Domain ending z-coordinate \n";
  out << "# Default: 1\n";
  out << "domain_zmax = " << d_domain_params[5] << "\n\n";

  out << "# Assembly method to be used in creating Stiffness matrix and Force"
         " vector \n";
  out << "# Default: 2\n";
  out << "# Description: Depending on how the weak form is written down we "
         "can have many ways to assemble matrix and vector\n";
  out << "# 1- Assembly method as described in the draft\n";
  out << "# 2- Assembly method in which various species concentrations are "
         "projected to the physical range [0,1]\n";
  out << "# 3- Similar to 2 but now with every mass source term in the "
         "right-hand side of the weak form\n";
  out << "assembly_method = " << d_assembly_method << "\n\n";
}

void util::RestartDeck::read_parameters(const std::string &filename) {

  // Open file with model setup
  if (filename.empty())
    return;

  GetPot input(filename);

  d_restart = input("restart", false);
  d_mesh_restart_file = input("mesh_restart_file", "");
  d_sol_restart_file = input("solution_restart_file", "");
}

void util::RestartDeck::print(unsigned int level) {

  out << "#\n";
  out << "# RestartDeck\n";
  out << "#\n\n";

  out << "# Restart flag - Are we restarting simulation \n";
  out << "# Default: false\n";
  out << "restart = " << d_restart << "\n\n";

  out << "# Mesh file for restart \n";
  out << "# Default: <empty string>\n";
  out << "mesh_restart_file = " << d_mesh_restart_file << "\n\n";

  out << "# Solution file for restart \n";
  out << "# Default: <empty string>\n";
  out << "solution_restart_file = " << d_sol_restart_file << "\n\n";
}

void util::MeshDeck::read_parameters(const std::string &filename) {

  // Open file with model setup
  if (filename.empty())
    return;

  GetPot input(filename);

  d_mesh_filename = input("mesh_name", "");
  d_num_elems = input("mesh_n_elements", 0);
  if (d_num_elems == 0) {
    // check if mesh size is provided
    d_mesh_size = input("mesh_size", 0.);

    if (d_mesh_size < 1.0e-12) {
      libmesh_error_msg("Number of elements for 2D/3D mesh can not be zero.");
      exit(1);
    } else {
      d_use_mesh_size_for_disc = true;
    }
  }
  d_read_mesh_flag = input("mesh_read_file", false);
}

void util::MeshDeck::print(unsigned int level) {

  out << "#\n";
  out << "# MeshDeck\n";
  out << "#\n\n";

  out << "# Mesh filename (if reading mesh from file) \n";
  out << "# Default: <empty string>\n";
  out << "mesh_name = " << d_mesh_filename << "\n\n";

  out << "# Number of elements for discretization in each coordinate \n";
  out << "# Default: 100\n";
  out << "mesh_n_elements = " << d_num_elems << "\n\n";

  out << "# Read mesh from file? If true, must specify mesh file using tag "
         "mesh_name above\n";
  out << "# Default: false\n";
  out << "mesh_read_file = " << d_read_mesh_flag << "\n\n";
}

void util::TimeDeck::read_parameters(const std::string &filename) {

  // Open file with model setup
  if (filename.empty())
    return;

  GetPot input(filename);

  d_dt = input("time_step", 0.05);
  d_init_time = input("initial_time", 0.);
  d_final_time = input("final_time", 1.);
  d_max_time_steps = input("max_time_steps", 10000);

  d_steps = (d_final_time - d_init_time) / d_dt;

  d_init_step = input("initial_step", 0);
}

void util::TimeDeck::print(unsigned int level) {

  out << "#\n";
  out << "# TimeDeck\n";
  out << "#\n\n";

  out << "# Size of time step \n";
  out << "# Default: 0.05\n";
  out << "time_step = " << d_dt << "\n\n";

  out << "# Initial time of simulation \n";
  out << "# Default: 0\n";
  out << "# Description: In case of restart, this should be set to the time "
         "from which we are restarting the simulation. \n";
  out << "initial_time = " << d_init_time << "\n\n";

  out << "# Final time of simulation \n";
  out << "# Default: 1\n";
  out << "final_time = " << d_final_time << "\n\n";

  out << "# Maximum number of time steps \n";
  out << "# Default: 10000\n";
  out << "max_time_steps = " << d_max_time_steps << "\n\n";

  out << "# Initial step (only if restarting the simulation) \n";
  out << "# Default: 0\n";
  out << "# Description: When restarting the simulation, specify the time "
         "step from which we are restarting. This helps in creating "
         "output with compatible time tags\n";
  out << "initial_step = " << d_init_step << "\n\n";
}

void util::OutputDeck::read_parameters(const std::string &filename) {

  // Open file with model setup
  if (filename.empty())
    return;

  GetPot input(filename);

  d_perform_output = input("perform_output", true);
  d_dt_output_interval = input("output_interval", 1);

  d_restart_save = input("restart_save", false);
  d_dt_restart_save_interval = input("restart_save_interval", 1);

  bool dbg_out = input("output_debug_info", true);
  d_quiet = !dbg_out;

  d_output_path = input("output_path", "");
  d_log_path = input("log_output_path", "");
  d_outfile_tag = input("output_tag", "");

  d_outfilename = d_output_path + "output";
  d_outfilename_net = d_output_path + "net_output";

  // For now do not put tag on output files so that paraview state
  // could be reused for any simulation
  //  if (!d_outfile_tag.empty()) {
  //    d_outfilename += "_" + d_outfile_tag;
  //    d_outfilename_net += "_" + d_outfile_tag;
  //  }
}

void util::OutputDeck::print(unsigned int level) {

  out << "#\n";
  out << "# OutputDeck\n";
  out << "#\n\n";

  out << "# Perform output of simulation results or not?\n";
  out << "# Default: true\n";
  out << "perform_output = " << d_perform_output << "\n\n";

  out << "# Output interval for writing solution data to file \n";
  out << "# Default: 1\n";
  out << "# Description: Every N time steps the code writes simulation data "
         "to file.\n";
  out << "output_interval = " << d_dt_output_interval << "\n\n";

  out << "# Restart save flag \n";
  out << "# Default: false\n";
  out << "# Description: Set this flag as true if want to save the "
         "simulation data at every few time steps to a unique file. This "
         "saved data can then be used to restart the simulation.\n";
  out << "restart_save = " << d_restart_save << "\n\n";

  out << "# Restart save interval (effective only when restart_save is set to"
         " true) \n";
  out << "# Default: 1\n";
  out << "# Description: Specify time step interval for saving files for "
         "restart.\n";
  out << "restart_save_interval = " << d_dt_restart_save_interval << "\n\n";
}

void util::SolverDeck::read_parameters(const std::string &filename) {

  // Open file with model setup
  if (filename.empty())
    return;

  GetPot input(filename);

  d_linear_max_iters = input("linear_solver_max_iter", 200);
  d_linear_tol = input("linear_solver_tol", 1.e-6);

  d_nonlin_max_iters = input("nonlinear_solver_max_iter", 200);
  d_nonlin_tol = input("nonlinear_solver_tol", 1.e-6);

  d_project_solution_to_physical_range =
      input("project_solution_to_phyiscal_range", false);
}

void util::SolverDeck::print(unsigned int level) {

  out << "#\n";
  out << "# SolverDeck\n";
  out << "#\n\n";

  out << "# Maximum number of iterations for linear solver\n";
  out << "# Default: 200\n";
  out << "linear_solver_max_iter = " << d_linear_max_iters << "\n\n";

  out << "# Tolerance for linear solver \n";
  out << "# Default: 1.e-6\n";
  out << "linear_solver_tol = " << d_linear_tol << "\n\n";

  out << "# Maximum number of iterations for nonlinear solver\n";
  out << "# Default: 200\n";
  out << "nonlinear_solver_max_iter = " << d_nonlin_max_iters << "\n\n";

  out << "# Tolerance for nonlinear solver \n";
  out << "# Default: 1.e-6\n";
  out << "nonlinear_solver_tol = " << d_nonlin_tol << "\n\n";

  out << "# Should we project solutions to physical range? (For now this does"
         " not seem to work so set it to false) \n";
  out << "# Default: false\n";
  out << "project_solution_to_phyiscal_range = "
      << d_project_solution_to_physical_range << "\n\n";
}

void util::NutrientDeck::read_parameters(const std::string &filename) {

  // Open file with model setup
  if (filename.empty())
    return;

  GetPot input(filename);

  d_lambda_P = input("lambda_P", 0.5);
  d_lambda_A = input("lambda_A", 0.1);
  d_lambda_Ph = input("lambda_Ph", 0.1);
  d_D_sigma = input("D_sigma", 1.);
  d_delta_sigma = input("delta_sigma", 0.01);
  d_chi_c = input("chi_c", 0.035);

  d_nut_source_center[0] = input("nut_source_center_x", 0.);
  d_nut_source_center[1] = input("nut_source_center_y", 0.);
  d_nut_source_center[2] = input("nut_source_center_z", 0.);
  d_nut_source_radius = input("nut_source_radius", 0.);
}

void util::NutrientDeck::print(unsigned int level) {

  out << "#\n";
  out << "# NutrientDeck\n";
  out << "#\n\n";

  out << "# Rate of nutrient consumption by prolific tumor cells\n";
  out << "# Default: 0.5\n";
  out << "Description: Negative source of nutrient mass\n";
  out << "lambda_P = " << d_lambda_P << "\n\n";

  out << "# Rate of apotosis of tumor cells\n";
  out << "# Default: 0.1\n";
  out << "Description: Positive source of nutrient mass as apotosis of cells "
         "results in increase of nutrients\n";
  out << "lambda_A = " << d_lambda_A << "\n\n";

  out << "# Rate of nutrient consumption by hypoxic tumor cells\n";
  out << "# Default: 0.1\n";
  out << "Description: Negative source of nutrient mass\n";
  out << "lambda_Ph = " << d_lambda_Ph << "\n\n";

  out << "# Diffusivity constant for nutrient species\n";
  out << "# Default: 1\n";
  out << "D_sigma = " << d_D_sigma << "\n\n";

  out << "# delta_sigma Constant\n";
  out << "# Default: 0.01\n";
  out << "delta_sigma = " << d_delta_sigma << "\n\n";

  out << "# Chemotaxis constant\n";
  out << "# Default: 0.035\n";
  out << "chi_c = " << d_chi_c << "\n\n";
}

void util::TumorDeck::read_parameters(const std::string &filename) {

  // Open file with model setup
  if (filename.empty())
    return;

  GetPot input(filename);

  d_bar_M_P = input("bar_M_P", 200.);
  d_bar_E_phi_T = input("bar_E_phi_T", 0.045);
  d_epsilon_T = input("epsilon_T", 0.005);
}

void util::TumorDeck::print(unsigned int level) {

  out << "#\n";
  out << "# TumorDeck\n";
  out << "#\n\n";

  out << "# Constant for mobility of prolific tumor cells\n";
  out << "# Default: 200\n";
  out << "bar_M_P = " << d_bar_M_P << "\n\n";

  out << "# Constant associated to double-well potential of tumor cells \n";
  out << "# Default: 0.045\n";
  out << "bar_E_phi_T = " << d_bar_E_phi_T << "\n\n";

  out << "# Constant associated to interfacial energy of tumor cells \n";
  out << "# Default: 0.005\n";
  out << "epsilon_T = " << d_epsilon_T << "\n\n";
}

void util::HypoxicDeck::read_parameters(const std::string &filename) {

  // Open file with model setup
  if (filename.empty())
    return;

  GetPot input(filename);

  d_bar_M_H = input("bar_M_H", 20.);
  d_lambda_HP = input("lambda_HP", 0.5);
  d_lambda_PH = input("lambda_PH", 0.5);
  d_lambda_HN = input("lambda_HN", 0.5);
  d_sigma_PH = input("sigma_PH", 0.4);
  d_sigma_HP = input("sigma_HP", 0.5);
  d_sigma_HN = input("sigma_HN", 0.2);
}

void util::HypoxicDeck::print(unsigned int level) {

  out << "#\n";
  out << "# HypoxicDeck\n";
  out << "#\n\n";

  out << "# Constant for mobility of hypoxic tumor cells\n";
  out << "# Default: 20\n";
  out << "bar_M_H = " << d_bar_M_H << "\n\n";

  out << "# Rate of conversion from hypoxic to prolific tumor cells\n";
  out << "# Default: 0.5\n";
  out << "Description: Negative source\n";
  out << "lambda_HP = " << d_lambda_HP << "\n\n";

  out << "# Rate of conversion from prolific to hypoxic tumor cells\n";
  out << "# Default: 0.5\n";
  out << "Description: Positive source\n";
  out << "lambda_PH = " << d_lambda_PH << "\n\n";

  out << "# Rate of conversion from hypoxic to necrotic tumor cells\n";
  out << "# Default: 0.5\n";
  out << "Description: Negative source\n";
  out << "lambda_HN = " << d_lambda_HN << "\n\n";

  out << "# Threshold of nutrient to trigger conversion from hypoxic to "
         "prolific tumor cells\n";
  out << "# Default: 0.4\n";
  out << "sigma_PH = " << d_sigma_PH << "\n\n";

  out << "# Threshold of nutrient to trigger conversion from prolific "
         "to hypoxic tumor cells\n";
  out << "# Default: 0.5\n";
  out << "sigma_HP = " << d_sigma_HP << "\n\n";

  out << "# Threshold of nutrient to trigger conversion from hypoxic to "
         "necrotic tumor cells\n";
  out << "# Default: 0.2\n";
  out << "sigma_HN = " << d_sigma_HN << "\n\n";
}

void util::NecroticDeck::read_parameters(const std::string &filename) {

  // Open file with model setup
  if (filename.empty())
    return;

  GetPot input(filename);

  d_bar_M_N = input("bar_M_N", 0.);
}

void util::NecroticDeck::print(unsigned int level) {

  out << "#\n";
  out << "# NecroticDeck\n";
  out << "#\n\n";

  out << "# Constant for mobility of necrotic tumor cells\n";
  out << "# Default: 0\n";
  out << "bar_M_N = " << d_bar_M_N << "\n\n";
}

void util::TAFDeck::read_parameters(const std::string &filename) {

  // Open file with model setup
  if (filename.empty())
    return;

  GetPot input(filename);

  d_D_TAF = input("D_TAF", 10.);
  d_delta_TAF = input("delta_TAF", 1.);
  d_lambda_TAF = input("lambda_TAF", 10.);

  // see if taf source file is provided
  bool read_csv = false;
  std::string csv_file = input("taf_source_file", "");
  if (!csv_file.empty())
    read_csv = true;

  if (read_csv) {

    // header
    // type (int), center (x,y,z), tum_radius(r1, r2, r3), hyp_radius(r1, r2,
    // r3)
    io::CSVReader<5> in(csv_file);

    in.read_header(io::ignore_extra_column, "type", "cx", "cy", "cz", "r");

    int type;
    double cx, cy, cz, r;
    while (in.read_row(type, cx, cy, cz, r)) {
      d_taf_source_type.push_back(type);
      d_taf_source_center.push_back({cx, cy, cz});
      d_taf_source_radius.push_back(r);
    }
  }
}

void util::TAFDeck::print(unsigned int level) {

  out << "#\n";
  out << "# TAFDeck\n";
  out << "#\n\n";

  out << "# Diffusivity constant for TAF species\n";
  out << "# Default: 10\n";
  out << "D_TAF = " << d_D_TAF << "\n\n";

  out << "# delta_TAF Constant\n";
  out << "# Default: 1\n";
  out << "delta_TAF = " << d_delta_TAF << "\n\n";

  out << "# Rate of TAF production by hpoxic cells\n";
  out << "# Default: 10\n";
  out << "lambda_TAF = " << d_lambda_TAF << "\n\n";
}

void util::ECMDeck::read_parameters(const std::string &filename) {

  // Open file with model setup
  if (filename.empty())
    return;

  GetPot input(filename);

  d_lambda_ECM_D = input("lambda_ECM_D", 1.);
  d_lambda_ECM_P = input("lambda_ECM_P", 1.);
  d_bar_phi_ECM_P = input("bar_phi_ECM_P", 0.5);
  d_chi_h = input("chi_h", 0.035);

  // read ic information for ecm

  // locate the domain of stroma
  d_ecm_ic_data.d_type = input("ECM_ic_domain_type", "");

  // get the initial value of ecm in stroma
  d_ecm_ic_data.d_val = input("ECM_ic_val", 1.);

  // get the geometrical parameters
  unsigned int num_params = input("ECM_ic_num_params", 0);

  for (unsigned int i = 0; i < num_params; i++)
    d_ecm_ic_data.d_geom_params.push_back(
        input("ECM_ic_params_" + std::to_string(i + 1), 0.));
}

void util::ECMDeck::print(unsigned int level) {

  out << "#\n";
  out << "# ECMDeck\n";
  out << "#\n\n";

  out << "# Decay rate of ECM (fibronectin) due to MDE\n";
  out << "# Default: 1\n";
  out << "lambda_ECM_D = " << d_lambda_ECM_D << "\n\n";

  out << "# Production rate of ECM due to nutrients\n";
  out << "# Default: 1\n";
  out << "d_lambda_ECM_P = " << d_lambda_ECM_P << "\n\n";

  out << "# Threshold on ECM concentration for activation of production of "
         "ECM\n";
  out << "# Default: 0.5\n";
  out << "bar_phi_ECM_P = " << d_bar_phi_ECM_P << "\n\n";

  out << "# Haptotaxis factor for endothelial cells\n";
  out << "# Default: 0.035\n";
  out << "chi_h = " << d_chi_h << "\n\n";

  out << "# Type of domain where ECM is present initially (Stroma) \n";
  out << "# Default: none\n";
  out << "ECM_ic_domain_type = " << d_ecm_ic_data.d_type << "\n\n";

  out << "# Initial value of ECM in the domain \n";
  out << "# Default: 1\n";
  out << "ECM_ic_val = " << d_ecm_ic_data.d_val << "\n\n";

  out << "# Parameters which describe the geometry of ECM domain \n";
  out << "# Default: none\n";
  out << "ECM_ic_num_params = " << d_ecm_ic_data.d_geom_params.size() << "\n";
  for (unsigned int i = 0; i < d_ecm_ic_data.d_geom_params.size(); i++)
    out << "ECM_ic_params_" + std::to_string(i + 1)
        << d_ecm_ic_data.d_geom_params[i] << "\n";
  out << "\n";
}

void util::MDEDeck::read_parameters(const std::string &filename) {

  // Open file with model setup
  if (filename.empty())
    return;

  GetPot input(filename);

  d_D_MDE = input("D_MDE", 10.);
  d_delta_MDE = input("delta_MDE", 1.);
  d_lambda_MDE_D = input("lambda_MDE_D", 1.);
  d_lambda_MDE_P = input("lambda_MDE_P", 1.);

  d_mde_ic_val = input("MDE_ic_val", 0.5);
}

void util::MDEDeck::print(unsigned int level) {

  out << "#\n";
  out << "# MDEDeck\n";
  out << "#\n\n";

  out << "# Diffusivity constant for MDE species\n";
  out << "# Default: 10\n";
  out << "D_MDE = " << d_D_MDE << "\n\n";

  out << "# delta_MDE Constant\n";
  out << "# Default: 1\n";
  out << "delta_MDE = " << d_delta_MDE << "\n\n";

  out << "# Natural decay rate of MDE \n";
  out << "# Default: 1\n";
  out << "lambda_MDE_D = " << d_lambda_MDE_D << "\n\n";

  out << "# Production rate of MDE due to hypoxic cells\n";
  out << "# Default: 1\n";
  out << "lambda_MDE_P = " << d_lambda_MDE_P << "\n\n";

  out << "# Initial value of MDE (only in region where initial condition on "
         "hypoxic cells are prescribed) \n";
  out << "# Default: 0.5\n";
  out << "MDE_ic_val = " << d_mde_ic_val << "\n\n";
}

void util::NutrientICDeck::read_parameters(const std::string &filename) {

  // Open file with model setup
  if (filename.empty())
    return;

  GetPot input(filename);

  d_nut_ic_value = input("ic_nutrient_value", 0.5);
  // out << "nutrient ic = " << d_nut_ic_value;
}

void util::NutrientICDeck::print(unsigned int level) {

  out << "#\n";
  out << "# NutrientICDeck\n";
  out << "#\n\n";

  out << "# Initial value of nutrients \n";
  out << "# Default: 0.5\n";
  out << "ic_nutrient_value = " << d_nut_ic_value << "\n\n";
}

void util::TumorICDeck::read_parameters(const std::string &filename) {

  // Open file with model setup
  if (filename.empty())
    return;

  GetPot input(filename);

  int dim = input("dimension", 2);

  // see if we read the ic data from csv file or from the input file
  bool read_from_csv = false;
  std::string csv_file = input("ic_tumor_file", "");
  if (!csv_file.empty())
    read_from_csv = true;

  if (read_from_csv) {

    // header
    // type (int), center (x,y,z), tum_radius(r1, r2, r3), hyp_radius(r1, r2,
    // r3)
    io::CSVReader<10> in(csv_file);

    in.read_header(io::ignore_extra_column, "type", "cx", "cy", "cz", "tum_rx",
                   "tum_ry", "tum_rz", "hyp_rx", "hyp_ry", "hyp_rz");

    int type;
    double cx, cy, cz, tum_rx, tum_ry, tum_rz, hyp_rx, hyp_ry, hyp_rz;
    while (in.read_row(type, cx, cy, cz, tum_rx, tum_ry, tum_rz, hyp_rx, hyp_ry,
                       hyp_rz)) {

      std::string ic_type;
      if (type == 1)
        ic_type = "tumor_spherical";
      else if (type == 2)
        ic_type = "tumor_elliptical";
      else if (type == 3)
        ic_type = "tumor_hypoxic_spherical";
      else if (type == 4)
        ic_type = "tumor_hypoxic_elliptical";
      else if (type == 5)
        ic_type = "tumor_spherical_sharp";

      auto data = TumorICData(ic_type, {cx, cy, cz}, {tum_rx, tum_ry, tum_rz},
                              {hyp_rx, hyp_ry, hyp_rz});

      d_tum_ic_data.push_back(data);
    }
  } else {

    // get how many tumor core are there
    int num_ic = input("ic_tumor_number", 0);
    d_tum_ic_data.resize(num_ic);

    for (unsigned int i = 0; i < num_ic; i++) {

      std::string postfix = "_" + std::to_string(i);
      if (num_ic == 1)
        postfix = "";

      auto data = TumorICData();

      auto type = input("ic_tumor_type" + postfix, 0);
      if (type == 1)
        data.d_ic_type = "tumor_spherical";
      else if (type == 2)
        data.d_ic_type = "tumor_elliptical";
      else if (type == 3)
        data.d_ic_type = "tumor_hypoxic_spherical";
      else if (type == 4)
        data.d_ic_type = "tumor_hypoxic_elliptical";
      else if (type == 5)
        data.d_ic_type = "tumor_spherical_sharp";

      data.d_ic_center[0] = input("ic_tumor_center_x" + postfix, 0.);
      data.d_ic_center[1] = input("ic_tumor_center_y" + postfix, 0.);
      data.d_ic_center[2] = input("ic_tumor_center_z" + postfix, 0.);
      data.d_tum_ic_radius[0] = input("ic_tumor_radius_x" + postfix, 0.);
      data.d_tum_ic_radius[1] = input("ic_tumor_radius_y" + postfix, 0.);
      data.d_tum_ic_radius[2] = input("ic_tumor_radius_z" + postfix, 0.);
      data.d_hyp_ic_radius[0] = input("ic_hypoxic_radius_x" + postfix, 0.);
      data.d_hyp_ic_radius[1] = input("ic_hypoxic_radius_y" + postfix, 0.);
      data.d_hyp_ic_radius[2] = input("ic_hypoxic_radius_z" + postfix, 0.);

      // add data
      d_tum_ic_data[i] = data;
    }
  }
}

void util::TumorICDeck::print(unsigned int level) {

  out << "#\n";
  out << "# TumorICDeck\n";
  out << "#\n\n";

  out << "# Tumor core type \n";
  out << "# Default: 0\n";
  out << "# Description: Following types of core has been implemented\n";
  out << "# 0- Spherical/circular core\n";
  //  out << "ic_tumor_type = " << d_tum_ic_type << "\n\n";

  out << "# Tumor core radius (if ic_tumor_type is 0)  \n";
  out << "# Default: 1\n";
  //  out << "ic_tumor_radius = " << d_tum_ic_radius[0] << "\n\n";

  out << "# Tumor core x-radius (if ic_tumor_type is 1)  \n";
  out << "# Default: 1\n";
  out << "# Description: If core is ellipsoidal then this is size of axis in "
         "x-direction \n";
  //  out << "ic_tumor_radius_x = " << d_tum_ic_radius[0] << "\n\n";

  out << "# Tumor core y-radius (if ic_tumor_type is 1)  \n";
  out << "# Default: 1\n";
  out << "# Description: If core is ellipsoidal then this is size of axis in "
         "y-direction \n";
  //  out << "ic_tumor_radius_y = " << d_tum_ic_radius[1] << "\n\n";

  out << "# Tumor core z-radius (if ic_tumor_type is 1)  \n";
  out << "# Default: 1\n";
  out << "# Description: If core is ellipsoidal then this is size of axis in "
         "z-direction \n";
  //  out << "ic_tumor_radius_z = " << d_tum_ic_radius[2] << "\n\n";

  out << "# x-coordinate of center of tumor core \n";
  out << "# Default: 0\n";
  //  out << "ic_tumor_center_x = " << d_tum_ic_center[0] << "\n\n";

  out << "# y-coordinate of center of tumor core \n";
  out << "# Default: 0\n";
  //  out << "ic_tumor_center_y = " << d_tum_ic_center[1] << "\n\n";

  out << "# z-coordinate of center of tumor core \n";
  out << "# Default: 0\n";
  //  out << "ic_tumor_center_z = " << d_tum_ic_center[2] << "\n\n";
}

void util::NutrientBCDeck::read_parameters(const std::string &filename) {

  // Open file with model setup
  if (filename.empty())
    return;

  GetPot input(filename);

  d_nutrient_bc_north = input("bc_nutrient_north", false);
  d_nutrient_bc_south = input("bc_nutrient_south", false);
  d_nutrient_bc_east = input("bc_nutrient_east", false);
  d_nutrient_bc_west = input("bc_nutrient_west", false);
}

void util::NutrientBCDeck::print(unsigned int level) {

  out << "#\n";
  out << "# NutrientBCDeck\n";
  out << "#\n\n";

  out << "# Nutrient bc in north? \n";
  out << "# Default: false\n";
  out << "bc_nutrient_north = " << d_nutrient_bc_north << "\n\n";

  out << "# Nutrient bc in south? \n";
  out << "# Default: false\n";
  out << "bc_nutrient_south = " << d_nutrient_bc_south << "\n\n";

  out << "# Nutrient bc in east? \n";
  out << "# Default: false\n";
  out << "bc_nutrient_east = " << d_nutrient_bc_east << "\n\n";

  out << "# Nutrient bc in west? \n";
  out << "# Default: false\n";
  out << "bc_nutrient_west = " << d_nutrient_bc_west << "\n\n";
}

void util::NetworkDeck::read_parameters(const std::string &filename) {

  // Open file with model setup
  if (filename.empty())
    return;

  GetPot input(filename);

  network_active = input("is_network_active", false);
  d_network_init_file = input("network_init_file", "");
  d_network_init_refinement = input("network_init_refinement", 1);
  d_num_points_length = input("network_discret_cyl_length", 2);
  d_num_points_angle = input("network_discret_cyl_angle", 2);
  d_coupling_method_theta = input("network_coupling_method_theta", 0.5);
  d_compute_elem_weights = input("network_compute_elem_weights", true);

  if (input.have_variable("assembly_factor_p_t"))
    d_assembly_factor_p_t = input("assembly_factor_p_t", 1.);
  else if (input.have_variable("coupling_factor_p_t"))
    d_assembly_factor_p_t = input("coupling_factor_p_t", 1.);

  d_assembly_factor_c_t = input("assembly_factor_c_t", 1.);
  d_identify_vein_pres = input("identify_vein_pressure", 0.);

  // growth related params
  d_network_update_interval = input("network_update_interval", 1);
  d_network_update_taf_threshold = input("network_update_taf_threshold", 0.);
  d_log_normal_mean = input("log_normal_mean", 0.);
  d_log_normal_std_dev = input("log_normal_std_dev", 0.);
  d_net_radius_exponent_gamma = input("network_radius_exponent_gamma", 1.);
  d_network_bifurcate_prob = input("network_bifurcate_probability", 0.6);
  d_min_radius = input("network_min_radius", 8.5e-3);
  d_sprouting_prob = input("network_sprouting_prob", 0.9);

  // parameters which are not used currently
  d_no_branch_dist = input("network_no_branch_dist", 1);
  d_new_vessel_max_angle = input("network_new_veesel_max_angle", M_PI / 4.);
  d_branch_angle = input("network_branch_angle", M_PI / 8.);
  d_vessel_no_taf_effect_dist = input("network_vessel_no_taf_dist", 5);
  d_nonlocal_direction_search_num_points =
      input("network_nonlocal_search_num_points", 2);
  d_nonlocal_direction_search_length =
      input("network_nonlocal_search_length_factor", 10.);
  d_network_local_search = input("network_local_search", true);
<<<<<<< HEAD
  d_network_no_new_node_search_factor =
      input("network_no_new_node_search_factor", 0.5);
  d_net_direction_lambda_g = input("vessel_lambda_g", 0.);
  d_net_length_R_factor = input("vessel_R_factor", 0.);
=======

  d_network_no_new_node_search_factor = input
      ("network_no_new_node_search_factor", 0.5);

  d_network_bifurcate_prob = input("network_bifurcate_probability", 0.9);

  d_min_radius = input("network_min_radius", 8.5e-3);

  d_sprouting_prob = input("network_sprouting_prob", 0.9);

>>>>>>> a67e9730
}

void util::NetworkDeck::print(unsigned int level) {}

void util::Flow1DDeck::read_parameters(const std::string &filename) {

  // Open file with model setup
  if (filename.empty())
    return;

  GetPot input(filename);

  d_init_vessel_mu = input("init_vessel_viscosity", 1.);
  d_in_pressure = input("vessel_in_pressure", 0.);
  d_in_nutrient = input("vessel_in_nutrient", 0.);
  d_in_nutrient_vein = input("vessel_in_nutrient_vein", 0.);
  d_blood_density = input("vessel_blood_density", 1.);
  d_D_sigma_v = input("vessel_D_sigma", 1.);

  d_osmotic_sigma = input("osmotic_reflection_coeff", 0.1);

  d_scenario = input("scenario", "scenario not available");
}

void util::Flow1DDeck::print(unsigned int level) {

  out << "#\n";
  out << "# Flow1DDeck\n";
  out << "#\n\n";

  out << "# Initial blood viscosity \n";
  out << "# Default: 1\n";
  out << "init_vessel_viscosity = " << d_init_vessel_mu << "\n\n";

  out << "# Boundary condition for pressure in network (In-pressure) \n";
  out << "# Default: 0\n";
  out << "vessel_in_pressure = " << d_in_pressure << "\n\n";
}

void util::FlowDeck::read_parameters(const std::string &filename) {

  // Open file with model setup
  if (filename.empty())
    return;

  GetPot input(filename);

  d_tissue_flow_mu = input("tissue_flow_viscosity", 1.);
  d_tissue_flow_K = input("tissue_flow_K", 1.);
  d_tissue_flow_coeff = d_tissue_flow_K / d_tissue_flow_mu;
  d_tissue_flow_rho = input("tissue_flow_density", 1.);
  d_tissue_flow_L_p = input("tissue_flow_L_p", 1.);
  d_tissue_nut_L_s = input("tissue_nut_L_s", 1.);

  d_pressure_bc_val = input("tissue_pressure_bc_val", 0.);
  d_pressure_ic_val = input("tissue_pressure_ic_val", 0.);

  d_pressure_bc_north = input("bc_tissue_pressure_north", false);
  d_pressure_bc_south = input("bc_tissue_pressure_south", false);
  d_pressure_bc_east = input("bc_tissue_pressure_east", false);
  d_pressure_bc_west = input("bc_tissue_pressure_west", false);

  d_mmhgFactor = input("mmhg_factor", 1.);

  d_N_newton = input("N_newton", 0);
  d_omega = input("omega", 0.0);
}

void util::FlowDeck::print(unsigned int level) {

  out << "#\n";
  out << "# FlowDeck\n";
  out << "#\n\n";

  out << "# Viscosity of interstitial fluid in tissue \n";
  out << "# Default: 1\n";
  out << "tissue_flow_viscosity = " << d_tissue_flow_mu << "\n\n";

  out << "# Permeability constant of interstitial fluid in tissue \n";
  out << "# Default: 1\n";
  out << "tissue_flow_K = " << d_tissue_flow_K << "\n\n";

  out << "# Tissue pressure dirichlet boundary condition value \n";
  out << "# Default: 0\n";
  out << "tissue_pressure_bc_val = " << d_pressure_bc_val << "\n\n";

  out << "# Tissue pressure initial condition value \n";
  out << "# Default: 0\n";
  out << "tissue_pressure_ic_val = " << d_pressure_ic_val << "\n\n";

  out << "# Tissue pressure bc in north? \n";
  out << "# Default: false\n";
  out << "bc_tissue_pressure_north = " << d_pressure_bc_north << "\n\n";

  out << "# Tissue pressure bc in south? \n";
  out << "# Default: false\n";
  out << "bc_tissue_pressure_south = " << d_pressure_bc_south << "\n\n";

  out << "# Tissue pressure bc in east? \n";
  out << "# Default: false\n";
  out << "bc_tissue_pressure_east = " << d_pressure_bc_east << "\n\n";

  out << "# Tissue pressure bc in west? \n";
  out << "# Default: false\n";
  out << "bc_tissue_pressure_west = " << d_pressure_bc_west << "\n\n";
}<|MERGE_RESOLUTION|>--- conflicted
+++ resolved
@@ -907,7 +907,7 @@
   d_log_normal_mean = input("log_normal_mean", 0.);
   d_log_normal_std_dev = input("log_normal_std_dev", 0.);
   d_net_radius_exponent_gamma = input("network_radius_exponent_gamma", 1.);
-  d_network_bifurcate_prob = input("network_bifurcate_probability", 0.6);
+  d_network_bifurcate_prob = input("network_bifurcate_probability", 0.9);
   d_min_radius = input("network_min_radius", 8.5e-3);
   d_sprouting_prob = input("network_sprouting_prob", 0.9);
 
@@ -921,23 +921,10 @@
   d_nonlocal_direction_search_length =
       input("network_nonlocal_search_length_factor", 10.);
   d_network_local_search = input("network_local_search", true);
-<<<<<<< HEAD
   d_network_no_new_node_search_factor =
       input("network_no_new_node_search_factor", 0.5);
   d_net_direction_lambda_g = input("vessel_lambda_g", 0.);
   d_net_length_R_factor = input("vessel_R_factor", 0.);
-=======
-
-  d_network_no_new_node_search_factor = input
-      ("network_no_new_node_search_factor", 0.5);
-
-  d_network_bifurcate_prob = input("network_bifurcate_probability", 0.9);
-
-  d_min_radius = input("network_min_radius", 8.5e-3);
-
-  d_sprouting_prob = input("network_sprouting_prob", 0.9);
-
->>>>>>> a67e9730
 }
 
 void util::NetworkDeck::print(unsigned int level) {}
