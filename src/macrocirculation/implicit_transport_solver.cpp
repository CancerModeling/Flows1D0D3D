--- conflicted
+++ resolved
@@ -343,64 +343,7 @@
   return k_loc;
 }
 
-namespace implicit_transport {
-
-void additively_assemble_rhs_cells(PetscVec &mass, PetscVec &u, PetscVec &rhs) {
-  CHKERRABORT(PETSC_COMM_WORLD, VecPointwiseMult(rhs.get_vec(), u.get_vec(), mass.get_vec()));
-}
-
-void additively_assemble_matrix(MPI_Comm comm,
-                                double tau,
-                                double t,
-                                const UpwindProvider &upwind_provider,
-                                const DofMap &dof_map,
-                                const GraphStorage &graph,
-                                PetscMat &A) {
-  additively_assemble_matrix_cells(comm, tau, t, upwind_provider, dof_map, graph, A);
-  additively_assemble_matrix_inner_boundaries(comm, tau, t, upwind_provider, dof_map, graph, A);
-  additively_assemble_matrix_nfurcations(comm, tau, t, upwind_provider, dof_map, graph, A);
-  additively_assemble_matrix_outflow(comm, tau, t, upwind_provider, dof_map, graph, A);
-}
-
-void additively_assemble_matrix_cells(MPI_Comm comm,
-                                      double tau,
-                                      double t,
-                                      const UpwindProvider &upwind_provider,
-                                      const DofMap &dof_map,
-                                      const GraphStorage &graph,
-                                      PetscMat &A) {
-
-  for (const auto &e_id : graph.get_active_edge_ids(mpi::rank(comm))) {
-    const auto macro_edge = graph.get_edge(e_id);
-
-    const auto &local_dof_map = dof_map.get_local_dof_map(*macro_edge);
-    const auto &param = macro_edge->get_physical_data();
-    const double h = param.length / local_dof_map.num_micro_edges();
-
-    std::vector<std::size_t> dof_indices_gamma(local_dof_map.num_basis_functions());
-
-    const auto qf = create_gauss4();
-    FETypeNetwork fe(qf, local_dof_map.num_basis_functions() - 1);
-    fe.reinit(h);
-
-    std::vector<double> v_qp(qf.size());
-
-    auto m_loc{create_mass(fe, local_dof_map)};
-
-    for (const auto &edge : macro_edge->micro_edges()) {
-      local_dof_map.dof_indices(edge, 0, dof_indices_gamma);
-
-      upwind_provider.get_values_at_qp(t, *macro_edge, edge.get_local_id(), fe.get_quadrature_formula(), v_qp);
-
-      auto k_loc{create_QA_phi_grad_psi(fe, local_dof_map, v_qp)};
-
-      Eigen::MatrixXd mat = m_loc - tau * k_loc;
-      A.add(dof_indices_gamma, dof_indices_gamma, mat);
-    }
-  }
-}
-
-<<<<<<< HEAD
+
 void ImplicitTransportSolver::applySlopeLimiter(){
   for (const auto &e_id : d_graph->get_active_edge_ids(mpi::rank(d_comm))) {
     const auto macro_edge = d_graph->get_edge(e_id);
@@ -511,8 +454,174 @@
   }
 }
 
-void ImplicitTransportSolver::assemble_matrix_inner_boundaries(double tau, double t, const UpwindProvider &upwind_provider) {
-=======
+
+namespace implicit_transport {
+
+void additively_assemble_rhs_cells(PetscVec &mass, PetscVec &u, PetscVec &rhs) {
+  CHKERRABORT(PETSC_COMM_WORLD, VecPointwiseMult(rhs.get_vec(), u.get_vec(), mass.get_vec()));
+}
+
+void additively_assemble_matrix(MPI_Comm comm,
+                                double tau,
+                                double t,
+                                const UpwindProvider &upwind_provider,
+                                const DofMap &dof_map,
+                                const GraphStorage &graph,
+                                PetscMat &A) {
+  additively_assemble_matrix_cells(comm, tau, t, upwind_provider, dof_map, graph, A);
+  additively_assemble_matrix_inner_boundaries(comm, tau, t, upwind_provider, dof_map, graph, A);
+  additively_assemble_matrix_nfurcations(comm, tau, t, upwind_provider, dof_map, graph, A);
+  additively_assemble_matrix_outflow(comm, tau, t, upwind_provider, dof_map, graph, A);
+}
+
+void additively_assemble_matrix_cells(MPI_Comm comm,
+                                      double tau,
+                                      double t,
+                                      const UpwindProvider &upwind_provider,
+                                      const DofMap &dof_map,
+                                      const GraphStorage &graph,
+                                      PetscMat &A) {
+
+  for (const auto &e_id : graph.get_active_edge_ids(mpi::rank(comm))) {
+    const auto macro_edge = graph.get_edge(e_id);
+
+    const auto &local_dof_map = dof_map.get_local_dof_map(*macro_edge);
+    const auto &param = macro_edge->get_physical_data();
+    const double h = param.length / local_dof_map.num_micro_edges();
+
+    std::vector<std::size_t> dof_indices_gamma(local_dof_map.num_basis_functions());
+
+    const auto qf = create_gauss4();
+    FETypeNetwork fe(qf, local_dof_map.num_basis_functions() - 1);
+    fe.reinit(h);
+
+    std::vector<double> v_qp(qf.size());
+
+    auto m_loc{create_mass(fe, local_dof_map)};
+
+    for (const auto &edge : macro_edge->micro_edges()) {
+      local_dof_map.dof_indices(edge, 0, dof_indices_gamma);
+
+      upwind_provider.get_values_at_qp(t, *macro_edge, edge.get_local_id(), fe.get_quadrature_formula(), v_qp);
+
+      auto k_loc{create_QA_phi_grad_psi(fe, local_dof_map, v_qp)};
+
+      Eigen::MatrixXd mat = m_loc - tau * k_loc;
+      A.add(dof_indices_gamma, dof_indices_gamma, mat);
+    }
+  }
+}
+
+void applySlopeLimiter(){
+  for (const auto &e_id : d_graph->get_active_edge_ids(mpi::rank(d_comm))) {
+    const auto macro_edge = d_graph->get_edge(e_id);
+
+    const auto &local_dof_map = d_dof_map->get_local_dof_map(*macro_edge);
+    const auto &param = macro_edge->get_physical_data();
+    
+    std::vector<std::size_t> dof_indices(local_dof_map.num_basis_functions());    
+    std::vector<std::size_t> dof_indices_left(local_dof_map.num_basis_functions());
+    std::vector<std::size_t> dof_indices_right(local_dof_map.num_basis_functions());
+      
+    for (size_t micro_vertex_id = 0; micro_vertex_id < macro_edge->num_micro_vertices(); micro_vertex_id += 1) {
+    
+      auto edge_id = micro_vertex_id;
+      
+      local_dof_map.dof_indices(edge_id, 0, dof_indices); 
+      std::vector<double> dof_edge(local_dof_map.num_basis_functions());
+      extract_dof(dof_indices, *u, dof_edge);
+	     	
+      if( micro_vertex_id == 0 ){                  
+          auto &vertex = *d_graph->get_vertex(micro_vertex_id);          
+          auto right_edge_id = micro_vertex_id + 1;        
+          local_dof_map.dof_indices(right_edge_id, 0, dof_indices_right);        
+          std::vector<double> dof_right_edge(local_dof_map.num_basis_functions());
+          extract_dof(dof_indices_right, *u, dof_right_edge); 
+          
+	  for( int j=dof_indices.size()-1;j>0;j--){
+	    double gamma = 1.0/(2.0*( 2.0*(double) j -1.0 ));
+	    double diff_left  = gamma * ( dof_edge[ j-1 ] - 0.0 ); 
+	    double diff_right = gamma * ( dof_right_edge[ j-1 ] - dof_edge[ j-1 ] ); 
+	    double dof_central = dof_edge[ j ];
+	    double new_dof = 0.0;
+
+	    if( dof_central > 0.0 && diff_left > 0.0  && diff_right > 0.0 ){          
+		new_dof = std::min( std::min( std::abs( dof_central), std::abs( diff_left ) ), std::abs( diff_right ) ); 
+  	    }
+		  
+	    if( dof_central < 0.0 && diff_left < 0.0  && diff_right < 0.0 ){          
+		new_dof = -std::min( std::min( std::abs( dof_central), std::abs( diff_left ) ), std::abs( diff_right ) );        
+	    }
+	    
+	    //if( std::abs( dof_central-new_dof )>1.0e-10 ) 
+	    	 u->set(dof_indices[j],new_dof);  
+          } 
+             
+      }
+      else if( micro_vertex_id == macro_edge->num_micro_vertices() - 1 ){    
+      
+          auto left_edge_id  = micro_vertex_id - 1;        
+          local_dof_map.dof_indices(left_edge_id, 0, dof_indices_left);        
+          std::vector<double> dof_left_edge(local_dof_map.num_basis_functions());
+          extract_dof(dof_indices_left, *u, dof_left_edge);                     
+
+          for(int j=dof_indices.size()-1;j>0;j--){	      
+	      double gamma = 1.0/(2.0*( 2.0*(double) j -1.0 ));
+	      double diff_left  = gamma * ( dof_edge[ j-1 ] - dof_left_edge[ j-1 ] ); 
+	      double diff_right = gamma * ( 0.0 - dof_edge[ j-1 ] ); 
+	      double dof_central = dof_edge[ j ];
+	      double new_dof = 0.0;
+
+	      if( dof_central > 0.0 && diff_left > 0.0  && diff_right > 0.0 ){          
+		  new_dof = std::min( std::min( std::abs( dof_central), std::abs( diff_left ) ), std::abs( diff_right ) ); 
+  	      }
+		  
+	      if( dof_central < 0.0 && diff_left < 0.0  && diff_right < 0.0 ){          
+		new_dof = -std::min( std::min( std::abs( dof_central), std::abs( diff_left ) ), std::abs( diff_right ) );        
+	      }
+	    
+	    //if( std::abs( dof_central-new_dof )>1.0e-10 ) 
+	    	 u->set(dof_indices[j],new_dof);  		         
+          }        
+      
+      }
+      else{ 
+
+        auto left_edge_id  = micro_vertex_id - 1;
+        auto right_edge_id = micro_vertex_id + 1;
+      
+	local_dof_map.dof_indices(left_edge_id, 0, dof_indices_left);
+	local_dof_map.dof_indices(right_edge_id, 0, dof_indices_right);
+	     
+	std::vector<double> dof_left_edge(local_dof_map.num_basis_functions());
+	std::vector<double> dof_right_edge(local_dof_map.num_basis_functions());  
+	
+	extract_dof(dof_indices_left, *u, dof_left_edge);
+	extract_dof(dof_indices_right, *u, dof_right_edge);      
+	      
+	for(int j=dof_indices.size()-1;j>0;j--){	      
+	    double gamma = 1.0/(2.0*( 2.0*(double) j -1.0 ));
+	    double diff_left  = gamma * ( dof_edge[ j-1 ] - dof_left_edge[ j-1 ] ); 
+	    double diff_right = gamma * ( dof_right_edge[ j-1 ] - dof_edge[ j-1 ] ); 
+	    double dof_central = dof_edge[ j ];
+	    double new_dof = 0.0;
+
+	    if( dof_central > 0.0 && diff_left > 0.0  && diff_right > 0.0 ){          
+		new_dof = std::min( std::min( std::abs( dof_central), std::abs( diff_left ) ), std::abs( diff_right ) ); 
+  	    }
+		  
+	    if( dof_central < 0.0 && diff_left < 0.0  && diff_right < 0.0 ){          
+		new_dof = -std::min( std::min( std::abs( dof_central), std::abs( diff_left ) ), std::abs( diff_right ) );        
+	    }
+	    
+	    //if( std::abs( dof_central-new_dof )>1.0e-10 ) 
+	    	 u->set(dof_indices[j],new_dof);		         
+        } 	      
+      }  
+    }      
+  }
+}
+
 void additively_assemble_matrix_inner_boundaries(MPI_Comm comm,
                                                  double tau,
                                                  double t,
@@ -520,7 +629,6 @@
                                                  const DofMap &dof_map,
                                                  const GraphStorage &graph,
                                                  PetscMat &A) {
->>>>>>> 4a173b24
   std::vector<double> v_up;
 
   for (const auto &e_id : graph.get_active_edge_ids(mpi::rank(comm))) {
