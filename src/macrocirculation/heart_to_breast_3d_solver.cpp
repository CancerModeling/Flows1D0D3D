--- conflicted
+++ resolved
@@ -112,28 +112,6 @@
 
 void HeartToBreast3DSolverInputDeck::read_parameters(const std::string &filename) {
   GetPot input(filename);
-<<<<<<< HEAD
-  d_rho_cap = input("rho_cap", d_rho_cap);
-  d_rho_tis = input("rho_tis", d_rho_tis);
-  d_K_cap = input("K_cap", d_K_cap);
-  d_K_tis = input("K_tis", d_K_tis);
-  d_Lp_art_cap = input("Lp_art_cap", d_Lp_art_cap);
-  d_Lp_vein_cap = input("Lp_vein_cap", d_Lp_vein_cap);
-  d_Lp_cap_tis = input("Lp_cap_tis", d_Lp_cap_tis);
-  d_Dnut_cap = input("Dnut_cap", d_Dnut_cap);
-  d_Dtis_cap = input("Dtis_cap", d_Dtis_cap);
-  d_Lnut_cap_tis = input("Lnut_cap_tis", d_Lnut_cap_tis);
-  d_N_bar_cap = input("N_bar_cap", d_N_bar_cap);
-  d_N_bar_surf_cap = input("N_bar_surf_cap", d_N_bar_surf_cap);
-  d_rnut_cap = input("rnut_cap", d_rnut_cap);
-  d_rnut_art_cap = input("rnut_art_cap", d_rnut_art_cap);
-  d_rnut_vein_cap = input("rnut_vein_cap", d_rnut_vein_cap);
-  d_T = input("T", d_T);
-  d_dt = input("dt", d_dt);
-  d_h = input("h", d_h);
-  d_mesh_file = input("mesh_file", d_mesh_file);
-  d_out_dir = input("out_dir", d_out_dir);
-=======
   d_rho_cap = input("rho_cap", 1.);
   d_rho_tis = input("rho_tis", 1.);
   d_K_cap = input("K_cap", 1.);
@@ -159,12 +137,11 @@
   d_h = input("h", 0.1);
   d_mesh_file = input("mesh_file", "");
   d_out_dir = input("out_dir", "");
->>>>>>> f7c28607
   d_perf_regularized = input("regularized_source", 1) == 0;
-  d_perf_fn_type = input("perf_fn_type", d_perf_fn_type);
-  d_perf_neigh_size.first = input("perf_neigh_size_min", d_perf_neigh_size.first);
-  d_perf_neigh_size.second = input("perf_neigh_size_max", d_perf_neigh_size.second);
-  d_debug_lvl = input("debug_lvl", d_debug_lvl);
+  d_perf_fn_type = input("perf_fn_type", "linear");
+  d_perf_neigh_size.first = input("perf_neigh_size_min", 1.);
+  d_perf_neigh_size.second = input("perf_neigh_size_max", 4.);
+  d_debug_lvl = input("debug_lvl", 0);
 }
 
 std::string HeartToBreast3DSolverInputDeck::print_str() {
