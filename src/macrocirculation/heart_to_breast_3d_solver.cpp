////////////////////////////////////////////////////////////////////////////////
//  Copyright (c) 2021 Prashant K. Jha.
//
//  Distributed under the Boost Software License, Version 1.0. (See accompanying
//  file LICENSE_1_0.txt or copy at http://www.boost.org/LICENSE_1_0.txt)
////////////////////////////////////////////////////////////////////////////////

#include "heart_to_breast_3d_solver.hpp"
#include "heart_to_breast_1d_solver.hpp"
#include "random_dist.hpp"
#include "tree_search.hpp"
#include "vtk_io_libmesh.hpp"
#include "vtk_writer.hpp"
#include <cfloat>
#include <fmt/format.h>

namespace macrocirculation {

namespace {
// creates outlet at random location and assigns outlet radii randomly
void set_perfusion_pts(std::string out_dir,
                       int num_pts,
                       std::vector<lm::Point> &pts,
                       std::vector<double> &radii,
                       lm::EquationSystems &eq_sys,
                       HeartToBreast3DSolver &model) {

  // initialize random number generator
  int seed = 0;
  srand(seed);

  const auto &input = eq_sys.parameters.get<HeartToBreast3DSolverInputDeck *>("input_deck");
  const auto &mesh = eq_sys.get_mesh();

  // get length of the domain
  auto bbox = lm::MeshTools::create_bounding_box(mesh);
  auto xc = 0.5 * bbox.min() + 0.5 * bbox.max();
  auto l = (bbox.min() - bbox.max()).norm();

  // create list of element centers for tree search
  int nelems = mesh.n_elem();
  std::vector<lm::Point> elem_centers(nelems, lm::Point());
  for (const auto &elem : mesh.element_ptr_range())
    elem_centers[elem->id()] = elem->centroid();

  // randomly select desired number of element centers as outlet perfusion points
  int npts = num_pts;
  pts.resize(npts);
  radii.resize(npts);
  std::vector<int> sel_elems;
  double min_dist = l / npts;
  for (int i = 0; i < 10 * npts; i++) {
    if (sel_elems.size() == npts)
      break;

    // get random integer between 0 and nelems - 1
    int e = rand() % (nelems - 1);
    if (locate_in_set(e, sel_elems) != -1)
      continue;

    // e is not in existing list so check if it is a good candidate
    bool not_suitable = false;
    for (auto ee : sel_elems) {
      auto dx = elem_centers[ee] - elem_centers[e];
      if (dx.norm() < min_dist) {
        not_suitable = true;
        break;
      }
    }

    if (not_suitable)
      continue;

    // add element to the list
    sel_elems.push_back(e);
  }

  // if at this point we do not have enough elements in sel_elems than exit
  if (sel_elems.size() < npts) {
    std::cerr << "Error: Increase threshold for creating random points for perfusion\n";
    exit(EXIT_FAILURE);
  }

  // add cooardinates and radius (based on uniform distribution)
  DistributionSample<UniformDistribution> uni_dist(min_dist / 10., min_dist / 3., seed);
  for (int i = 0; i < npts; i++) {
    pts[i] = elem_centers[sel_elems[i]];
    radii[i] = uni_dist();
  }
}
} // namespace

// input class definitions

HeartToBreast3DSolverInputDeck::HeartToBreast3DSolverInputDeck(const std::string &filename)
    : d_rho_cap(1.), d_rho_tis(1.), d_K_cap(1.e-9), d_K_tis(1.e-11),
      d_Lp_art_cap(1.e-6), d_Lc_cap(1e-12),
      d_Dnut_cap(1e-6), d_Dtis_cap(1.e-6), d_Lnut_cap(1.),
      d_Sc_cap(1e2),
      d_rnut_cap(0.9), d_rnut_art_cap(0.9),
      d_T(1.), d_dt(0.01), d_h(0.1), d_mesh_file(""), d_out_dir(""),
      d_perf_regularized(false),
      d_perf_fn_type("const"), d_perf_neigh_size({1., 4.}),
      d_debug_lvl(0) {
  if (!filename.empty())
    read_parameters(filename);
}

void HeartToBreast3DSolverInputDeck::read_parameters(const std::string &filename) {
  GetPot input(filename);
  d_rho_cap = input("rho_cap", 1.);
  d_rho_tis = input("rho_tis", 1.);
  d_K_cap = input("K_cap", 1.);
  d_K_tis = input("K_tis", 1.);
  d_Lp_art_cap = input("Lp_art_cap", 1.);
  d_Lc_cap = input("Lc_cap", 1.);
  d_Dnut_cap = input("Dnut_cap", 1.);
  d_Dtis_cap = input("Dtis_cap", 1.);
  d_Lnut_cap = input("Lnut_cap", 1.);
  d_Sc_cap = input("Sc_cap", 1.);
  d_rnut_cap = input("rnut_cap", 1.);
  d_rnut_art_cap = input("rnut_art_cap", 1.);
  d_T = input("T", 1.);
  d_dt = input("dt", 0.01);
  d_h = input("h", 0.1);
  d_mesh_file = input("mesh_file", "");
  d_out_dir = input("out_dir", "");
  d_perf_regularized = input("regularized_source", 1) == 0;
  d_perf_fn_type = input("perf_fn_type", "linear");
  d_perf_neigh_size.first = input("perf_neigh_size_min", 1.);
  d_perf_neigh_size.second = input("perf_neigh_size_max", 4.);
  d_debug_lvl = input("debug_lvl", 0);
}

std::string HeartToBreast3DSolverInputDeck::print_str() {
  std::ostringstream oss;
  oss << "rho_cap = " << d_rho_cap << "\n";
  oss << "rho_tis = " << d_rho_tis << "\n";
  oss << "K_cap = " << d_K_cap << "\n";
  oss << "K_tis = " << d_K_tis << "\n";
  oss << "L_art_cap = " << d_Lp_art_cap << "\n";
  oss << "Lc_cap = " << d_Lc_cap << "\n";
  oss << "Sc_cap = " << d_Sc_cap << "\n";
  oss << "T = " << d_T << "\n";
  oss << "dt = " << d_dt << "\n";
  oss << "h = " << d_h << "\n";
  oss << "mesh_file = " << d_mesh_file << "\n";
  oss << "out_dir = " << d_out_dir << "\n";
  return oss.str();
}

// solver class definitions
HeartToBreast3DSolver::HeartToBreast3DSolver(MPI_Comm mpi_comm,
                                             lm::Parallel::Communicator *libmesh_comm,
                                             HeartToBreast3DSolverInputDeck &input,
                                             lm::ReplicatedMesh &mesh,
                                             lm::EquationSystems &eq_sys,
                                             lm::TransientLinearImplicitSystem &p_cap,
                                             lm::TransientLinearImplicitSystem &p_tis,
                                             lm::TransientLinearImplicitSystem &nut_cap,
                                             lm::TransientLinearImplicitSystem &nut_tis,
                                             lm::ExplicitSystem &K_cap_field,
                                             lm::ExplicitSystem &K_tis_field,
                                             lm::ExplicitSystem &Lp_art_cap_field,
                                             lm::ExplicitSystem &Lp_cap_tis_field,
                                             lm::ExplicitSystem &Lnut_cap_tis_field,
                                             lm::ExplicitSystem &Dnut_cap_field,
                                             lm::ExplicitSystem &Dnut_tis_field,
                                             Logger &log)
    : BaseModel(libmesh_comm, mesh, eq_sys, log, "HeartToBreast3DSolver"),
      d_input(input),
      d_p_cap(this, d_mesh, p_cap),
      d_p_tis(this, d_mesh, p_tis),
      d_K_cap_field(K_cap_field),
      d_K_tis_field(K_tis_field),
      d_Lp_art_cap_field(Lp_art_cap_field),
      d_Lp_cap_tis_field(Lp_cap_tis_field) {

  d_dt = input.d_dt;
  d_log("created HeartToBreast3DSolver object\n");
}

void HeartToBreast3DSolver::write_perfusion_output(std::string out_file) {

  auto vtu_writer = VTKWriter(out_file);
  add_points(d_perf_pts, vtu_writer.d_d_p);
  add_array("Radius", d_perf_radii, vtu_writer.d_d_p);
  add_array("Ball_Radius", d_perf_ball_radii, vtu_writer.d_d_p);
  add_array("pv", d_perf_pres, vtu_writer.d_d_p);
  add_array("pcap", d_perf_p_3d_weighted, vtu_writer.d_d_p);
  vtu_writer.write();
}

void HeartToBreast3DSolver::setup() {
  // TODO setup other things
  //d_eq_sys.init();
}
double HeartToBreast3DSolver::get_time() const {
  return d_time;
}
void HeartToBreast3DSolver::solve() {
  // solve for capillary and tissue pressure
  auto solve_clock = std::chrono::steady_clock::now();
  d_p_cap.solve();
  d_log("capillary pressure solve time = " + std::to_string(time_diff(solve_clock, std::chrono::steady_clock::now())) + "\n");

  solve_clock = std::chrono::steady_clock::now();
  d_p_tis.solve();
  d_log("tissue pressure solve time = " + std::to_string(time_diff(solve_clock, std::chrono::steady_clock::now())) + "\n");

  solve_clock = std::chrono::steady_clock::now();
  d_nut_cap.solve();
  d_log("capillary nutrient solve time = " + std::to_string(time_diff(solve_clock, std::chrono::steady_clock::now())) + "\n");

  solve_clock = std::chrono::steady_clock::now();
  d_nut_tis.solve();
  d_log("tissue nutrient solve time = " + std::to_string(time_diff(solve_clock, std::chrono::steady_clock::now())) + "\n");
}
void HeartToBreast3DSolver::write_output() {
  static int out_n = 0;
  VTKIO(d_mesh).write_equation_systems(d_input.d_out_dir + "/output_3D_" + std::to_string(out_n) + ".pvtu", d_eq_sys);
  write_perfusion_output(d_input.d_out_dir + "/output_3D_perf_" + std::to_string(out_n) + ".vtu");
  out_n++;
}
void HeartToBreast3DSolver::set_output_folder(std::string output_dir) {
}
void HeartToBreast3DSolver::setup_1d3d(const std::vector<VesselTipCurrentCouplingData> &data_1d) {
  if (d_input.d_perf_regularized) {
    std::cout << "Setting up regularized perfusion sources\n";
    setup_1d3d_reg_source(data_1d);
  } else {
    std::cout << "Setting up uniform partitioned perfusion sources\n";
    setup_1d3d_partition(data_1d);
  }
}

void HeartToBreast3DSolver::setup_1d3d_reg_source(const std::vector<VesselTipCurrentCouplingData> &data_1d) {

  auto num_perf_outlets = data_1d.size();
  if (num_perf_outlets == 0) {
    std::cerr << "Error outlet 1d data should not be empty.\n";
    exit(EXIT_FAILURE);
  }

  // step 1: copy relevant data
  for (const auto &a : data_1d) {
    d_perf_pts.push_back(lm::Point(a.p.x, a.p.y, a.p.z));
    d_perf_radii.push_back(a.radius);
    d_perf_pres.push_back(a.pressure);
    d_perf_pres_vein.push_back(40000.); // FIXME
    d_perf_nut.push_back(1.); // FIXME
    d_perf_nut_vein.push_back(0.); // FIXME
    d_perf_ball_radii.push_back(0.);
    d_perf_coeff_a.push_back(0.);
    d_perf_coeff_b.push_back(0.);
    d_perf_p_3d_weighted.push_back(0.);
    d_perf_nut_3d_weighted.push_back(0.);
  }

  //
  std::vector<double> perf_flow_capacity;
  for (const auto &r : d_perf_radii)
    perf_flow_capacity.push_back(std::pow(r, 3));
  double max_r3 = max(perf_flow_capacity);
  double min_r3 = min(perf_flow_capacity);

  // step 2: setup perfusion neighborhood
  // instead of point source, we have volume source supported over a ball.
  // radius of ball is proportional to the outlet radius^3 and varies from [ball_r_min, ball_r_max]
  double ball_r_min = d_input.d_perf_neigh_size.first;  // * d_input.d_h; // avoid point sources
  double ball_r_max = d_input.d_perf_neigh_size.second; // * d_input.d_h; // avoid too large neighborhood
  std::cout << "ball r = ";
  for (size_t i = 0; i < num_perf_outlets; i++) {
    d_perf_ball_radii[i] = ball_r_min + (ball_r_max - ball_r_min) * (perf_flow_capacity[i] - min_r3) / (max_r3 - min_r3);
    std::cout << d_perf_ball_radii[i] << "; ";
  }
  std::cout << std::endl;

  //  create outlet functions (we choose linear \phi(r) = 1 - r
  for (size_t i = 0; i < num_perf_outlets; i++) {
    if (d_input.d_perf_fn_type == "const")
      d_perf_fns.push_back(std::make_unique<ConstOutletRadial>(d_perf_pts[i], d_perf_ball_radii[i]));
    else if (d_input.d_perf_fn_type == "linear")
      d_perf_fns.push_back(std::make_unique<LinearOutletRadial>(d_perf_pts[i], d_perf_ball_radii[i]));
    else if (d_input.d_perf_fn_type == "gaussian")
      d_perf_fns.push_back(std::make_unique<GaussianOutletRadial>(d_perf_pts[i], d_perf_ball_radii[i], 0.5 * d_perf_ball_radii[i]));
    else {
      std::cerr << "Error: input flag for outlet weight function is invalid.\n";
      exit(EXIT_FAILURE);
    }
  }

  // step 3: for each outlet, create a list of elements and node affected by outlet source and also create coefficients
  d_perf_elems_3D.resize(num_perf_outlets);
  for (size_t I = 0; I < num_perf_outlets; I++) {
    auto &I_out_fn = d_perf_fns[I];
    std::vector<lm::dof_id_type> I_elems;
    for (const auto &elem : d_mesh.active_local_element_ptr_range()) {
      // check if element is inside the ball
      bool any_node_inside_ball = false;
      for (const auto &node : elem->node_index_range()) {
        const lm::Point nodei = elem->node_ref(node);
        auto dx = d_perf_pts[I] - nodei;
        if (dx.norm() < I_out_fn->d_r - 1.e-10) {
          any_node_inside_ball = true;
          break;
        }
      }

      if (any_node_inside_ball)
        add_unique(I_elems, elem->id());
    } // loop over elems

    d_perf_elems_3D[I] = I_elems;
    std::cout << "nelems (I = " << I << ") = " << I_elems.size() << "\n";
  } // loop over outlets

  // compute normalizing coefficient for each outlet weight function
  // note that elements associated to each outlet is now distributed
  // so we first compute local value and then global
  std::vector<double> local_out_normal_const(num_perf_outlets, 0.);
  for (size_t I = 0; I < num_perf_outlets; I++) {
    auto &out_fn_I = d_perf_fns[I];
    double c = 0.;
    // loop over elements
    for (const auto &elem_id : d_perf_elems_3D[I]) {
      const auto &elem = d_mesh.elem_ptr(elem_id);
      // init dof map
      d_p_cap.init_dof(elem);
      // init fe
      d_p_cap.init_fe(elem);
      // loop over quad points
      for (unsigned int qp = 0; qp < d_p_cap.d_qrule.n_points(); qp++) {
        c += d_p_cap.d_JxW[qp] * (*out_fn_I)(d_p_cap.d_qpoints[qp]);
      } // quad point loop
    }   // elem loop
    local_out_normal_const[I] = c;
  } // outlet loop

  // we now need to communicate among all processors to compute the global coefficient at processor 0
  std::vector<double> out_normal_c;
  comm_local_to_global(local_out_normal_const, out_normal_c);

  // last thing is to set the normalizing constant of outlet weight function
  for (size_t I = 0; I < num_perf_outlets; I++) {
    auto &out_fn_I = d_perf_fns[I];
    out_fn_I->set_normalize_const(1. / out_normal_c[I]);
    std::cout << "c (I = " << I << ") = " << (*out_fn_I).d_c << "\n";
  }

  // step 4: compute coefficients that we need to exchange with the network system
  std::vector<unsigned int> Lp_cap_dof_indices;
  std::vector<double> local_out_coeff_a(num_perf_outlets, 0.);
  std::vector<double> local_out_coeff_b(num_perf_outlets, 0.);
  std::vector<double> local_out_p_3d_weighted(num_perf_outlets, 0.);
  std::vector<double> local_out_nut_3d_weighted(num_perf_outlets, 0.);
  for (size_t I = 0; I < num_perf_outlets; I++) {
    auto &out_fn_I = d_perf_fns[I];
    double a = 0.;
    double b = 0.;
    double p_3d_w = 0.; // 3D weighted pressure at outlet
    double nut_3d_w = 0.;
    // loop over elements
    for (const auto &elem_id : d_perf_elems_3D[I]) {
      const auto &elem = d_mesh.elem_ptr(elem_id);
      // init dof map
      d_p_cap.init_dof(elem);
      d_nut_cap.init_dof(elem);
      d_Lp_art_cap_field.get_dof_map().dof_indices(elem, Lp_cap_dof_indices);

      // init fe
      d_p_cap.init_fe(elem);

      // get Lp at this element
      double Lp_elem = d_Lp_art_cap_field.current_solution(Lp_cap_dof_indices[0]);

      // loop over quad points
      for (unsigned int qp = 0; qp < d_p_cap.d_qrule.n_points(); qp++) {
        a += d_p_cap.d_JxW[qp] * (*out_fn_I)(d_p_cap.d_qpoints[qp]) * Lp_elem;

        // get pressure at quad point
        double p_qp = 0.;
        double nut_qp = 0.;
        for (unsigned int l = 0; l < d_p_cap.d_phi.size(); l++) {
          p_qp += d_p_cap.d_phi[l][qp] * d_p_cap.get_current_sol(l);
          nut_qp += d_p_cap.d_phi[l][qp] * d_nut_cap.get_current_sol(l);
        }

        b += d_p_cap.d_JxW[qp] * (*out_fn_I)(d_p_cap.d_qpoints[qp]) * Lp_elem * p_qp;

        p_3d_w += d_p_cap.d_JxW[qp] * (*out_fn_I)(d_p_cap.d_qpoints[qp]) * p_qp;
        nut_3d_w += d_p_cap.d_JxW[qp] * (*out_fn_I)(d_p_cap.d_qpoints[qp]) * nut_qp;
      } // quad point loop
    }   // elem loop

    local_out_coeff_a[I] = a;
    local_out_coeff_b[I] = b;
    local_out_p_3d_weighted[I] = p_3d_w;
    local_out_nut_3d_weighted[I] = nut_3d_w;
  } // outlet loop
  std::cout << std::endl;

  // sum distributed coefficients and sync with all processors
  comm_local_to_global(local_out_coeff_a, d_perf_coeff_a);
  comm_local_to_global(local_out_coeff_b, d_perf_coeff_b);
  comm_local_to_global(local_out_p_3d_weighted, d_perf_p_3d_weighted);
  comm_local_to_global(local_out_nut_3d_weighted, d_perf_nut_3d_weighted);

  // at this point, all processors must have
  // 1. same d_c for outlet weight function
  // 2. same values of coefficients a and b

  // to verify that all processor have same values of coefficients a and b and normalizing constant
  if (d_input.d_debug_lvl > 0) {
    std::ofstream of;
    of.open(fmt::format("{}outlet_coefficients_t_{:5.3f}_proc_{}.txt", d_input.d_out_dir, d_time, get_comm()->rank()));
    of << "x, y, z, r, ball_r, c, a, b, p_3d_weighted\n";
    for (size_t I = 0; I < num_perf_outlets; I++) {
      auto &out_fn_I = d_perf_fns[I];
      of << d_perf_pts[I](0) << ", " << d_perf_pts[I](1) << ", " << d_perf_pts[I](2) << ", "
         << d_perf_radii[I] << ", " << d_perf_ball_radii[I] << ", "
         << (*out_fn_I).d_c << ", " << d_perf_coeff_a[I] << ", "
         << d_perf_coeff_b[I] << ", " << d_perf_p_3d_weighted[I] << ", " << d_perf_nut_3d_weighted[I] << "\n";
    }
    of.close();
  }
}

void HeartToBreast3DSolver::setup_1d3d_partition(const std::vector<VesselTipCurrentCouplingData> &data_1d) {

  auto num_perf_outlets = data_1d.size();
  if (num_perf_outlets == 0) {
    std::cerr << "Error outlet 1d data should not be empty.\n";
    exit(EXIT_FAILURE);
  }

  // step 1: copy relevant data
  for (const auto &a : data_1d) {
    d_perf_pts.push_back(lm::Point(a.p.x, a.p.y, a.p.z));
    d_perf_radii.push_back(a.radius);
    d_perf_pres.push_back(a.pressure);
    d_perf_pres_vein.push_back(40000.); // FIXME
    d_perf_nut.push_back(1.); // FIXME
    d_perf_nut_vein.push_back(0.); // FIXME
    d_perf_ball_radii.push_back(0.);
    d_perf_coeff_a.push_back(0.);
    d_perf_coeff_b.push_back(0.);
    d_perf_p_3d_weighted.push_back(0.);
    d_perf_nut_3d_weighted.push_back(0.);
  }

  //  create outlet functions (for this case, it will be constant function)
  for (size_t i = 0; i < num_perf_outlets; i++) {
    if (d_input.d_perf_fn_type == "const")
      d_perf_fns.push_back(std::make_unique<ConstOutletRadial>(d_perf_pts[i], DBL_MAX)); // so that it is practically 1 for any point
    else {
      std::cerr << "Error: input flag for outlet weight function is invalid for partitioned perfusion.\n";
      exit(EXIT_FAILURE);
    }
  }

  // step 3: for each outlet, create a list of elements and node affected by outlet source and also create coefficients
  d_perf_elems_3D.resize(num_perf_outlets);
  for (const auto &elem : d_mesh.active_local_element_ptr_range()) {
    auto xc = elem->centroid();

    // find the closest outlet to the center of this element
    double dist = (xc - d_perf_pts[0]).norm();
    long I_found = 0;
    for (size_t I = 0; I < num_perf_outlets; I++) {
      double dist2 = (xc - d_perf_pts[I]).norm();
      if (dist2 < dist) {
        I_found = I;
        dist = dist2;
      }
    }

    // add element to outlet
    d_perf_elems_3D[I_found].push_back(elem->id());
  }

  for (size_t I = 0; I < num_perf_outlets; I++)
    std::cout << "nelems (I = " << I << ") = " << d_perf_elems_3D[I].size() << "\n";

  // compute normalizing coefficient for each outlet weight function
  // note that elements associated to each outlet is now distributed
  // so we first compute local value and then global
  std::vector<double> local_out_normal_const(num_perf_outlets, 0.);
  for (size_t I = 0; I < num_perf_outlets; I++) {
    auto &out_fn_I = d_perf_fns[I];
    double c = 0.;
    // loop over elements
    for (const auto &elem_id : d_perf_elems_3D[I]) {
      const auto &elem = d_mesh.elem_ptr(elem_id);
      c += elem->volume();
    } // elem loop
    local_out_normal_const[I] = c;
  } // outlet loop

  // we now need to communicate among all processors to compute the global coefficient at processor 0
  std::vector<double> out_normal_c;
  comm_local_to_global(local_out_normal_const, out_normal_c);

  // last thing is to set the normalizing constant of outlet weight function
  for (size_t I = 0; I < num_perf_outlets; I++) {
    auto &out_fn_I = d_perf_fns[I];
    out_fn_I->set_normalize_const(1. / out_normal_c[I]);
    std::cout << "c (I = " << I << ") = " << (*out_fn_I).d_c << "\n";
  }

  // step 4: compute coefficients that we need to exchange with the network system
  std::vector<unsigned int> Lp_cap_dof_indices;
  std::vector<double> local_out_coeff_a(num_perf_outlets, 0.);
  std::vector<double> local_out_coeff_b(num_perf_outlets, 0.);
  std::vector<double> local_out_p_3d_weighted(num_perf_outlets, 0.);
  std::vector<double> local_out_nut_3d_weighted(num_perf_outlets, 0.);
  for (size_t I = 0; I < num_perf_outlets; I++) {
    auto &out_fn_I = d_perf_fns[I];
    double a = 0.;
    double b = 0.;
    double p_3d_w = 0.; // 3D weighted pressure at outlet
    double nut_3d_w = 0.;
    // loop over elements
    for (const auto &elem_id : d_perf_elems_3D[I]) {
      const auto &elem = d_mesh.elem_ptr(elem_id);
      // init dof map
      d_p_cap.init_dof(elem);
      d_nut_cap.init_dof(elem);
      d_Lp_art_cap_field.get_dof_map().dof_indices(elem, Lp_cap_dof_indices);

      // init fe
      d_p_cap.init_fe(elem);

      // get Lp at this element
      double Lp_elem = d_Lp_art_cap_field.current_solution(Lp_cap_dof_indices[0]);

      // loop over quad points
      for (unsigned int qp = 0; qp < d_p_cap.d_qrule.n_points(); qp++) {
        a += d_p_cap.d_JxW[qp] * (*out_fn_I)(d_p_cap.d_qpoints[qp]) * Lp_elem;

        // get pressure at quad point
        double p_qp = 0.;
        double nut_qp = 0.;
        for (unsigned int l = 0; l < d_p_cap.d_phi.size(); l++) {
          p_qp += d_p_cap.d_phi[l][qp] * d_p_cap.get_current_sol(l);
          nut_qp += d_p_cap.d_phi[l][qp] * d_nut_cap.get_current_sol(l);
        }

        b += d_p_cap.d_JxW[qp] * (*out_fn_I)(d_p_cap.d_qpoints[qp]) * Lp_elem * p_qp;

        p_3d_w += d_p_cap.d_JxW[qp] * (*out_fn_I)(d_p_cap.d_qpoints[qp]) * p_qp;
        nut_3d_w += d_p_cap.d_JxW[qp] * (*out_fn_I)(d_p_cap.d_qpoints[qp]) * nut_qp;
      } // quad point loop
    }   // elem loop

    local_out_coeff_a[I] = a;
    local_out_coeff_b[I] = b;
    local_out_p_3d_weighted[I] = p_3d_w;
    local_out_nut_3d_weighted[I] = nut_3d_w;
  } // outlet loop

  // sum distributed coefficients and sync with all processors
  comm_local_to_global(local_out_coeff_a, d_perf_coeff_a);
  comm_local_to_global(local_out_coeff_b, d_perf_coeff_b);
  comm_local_to_global(local_out_p_3d_weighted, d_perf_p_3d_weighted);
  comm_local_to_global(local_out_nut_3d_weighted, d_perf_nut_3d_weighted);

  // at this point, all processors must have
  // 1. same d_c for outlet weight function
  // 2. same values of coefficients a and b

  // to verify that all processor have same values of coefficients a and b and normalizing constant
  if (d_input.d_debug_lvl > 0) {
    std::ofstream of;
    of.open(fmt::format("{}outlet_coefficients_t_{:5.3f}_proc_{}.txt", d_input.d_out_dir, d_time, get_comm()->rank()));
    of << "x, y, z, r, ball_r, c, a, b, p_3d_weighted\n";
    for (size_t I = 0; I < num_perf_outlets; I++) {
      auto &out_fn_I = d_perf_fns[I];
      of << d_perf_pts[I](0) << ", " << d_perf_pts[I](1) << ", " << d_perf_pts[I](2) << ", "
         << d_perf_radii[I] << ", " << d_perf_ball_radii[I] << ", "
         << (*out_fn_I).d_c << ", " << d_perf_coeff_a[I] << ", "
         << d_perf_coeff_b[I] << ", " << d_perf_p_3d_weighted[I] << ", " << d_perf_nut_3d_weighted[I] << "\n";
    }
    of.close();
  }
}

void HeartToBreast3DSolver::comm_local_to_global(const std::vector<double> &local, std::vector<double> &global) {

  auto n = local.size();

  // collect data of all processors in processor 0
  const auto &comm = get_comm();
  std::vector<double> recv_c = local;
  comm->gather(0, recv_c);

  // in rank 0, compute coefficients
  if (comm->rank() == 0) {
    // resize of appropriate size
    global.resize(n);
    for (auto &a : global)
      a = 0.;

    // compute
    for (int i = 0; i < comm->size(); i++) {
      for (size_t I = 0; I < n; I++)
        global[I] += recv_c[i * n + I];
    }
  } else
    // in rank other than 0, set the data size to zero so that 'allgather' works properly
    global.resize(0);

  // do allgather (since rank \neq 0 has no data and only rank 0 has data, this should work)
  comm->allgather(global);
}
std::vector<VesselTipCurrentCouplingData3D> HeartToBreast3DSolver::get_vessel_tip_data_3d() {
  std::vector<VesselTipCurrentCouplingData3D> data;
  for (size_t i = 0; i < d_perf_pts.size(); i++) {
    VesselTipCurrentCouplingData3D d;
    d.d_a = d_perf_coeff_a[i];
    d.d_b = d_perf_coeff_b[i];
    d.d_p_3d_w = d_perf_p_3d_weighted[i];
<<<<<<< HEAD
    data.push_back(d);
=======
    d.d_nut_3d_w = d_perf_nut_3d_weighted[i];
>>>>>>> 4984dcf3
  }

  return data;
}

void HeartToBreast3DSolver::update_3d_data() {
  auto num_perf_outlets = d_perf_pts.size();

  // recompute coefficients b and avg 3d pressure
  std::vector<unsigned int> Lp_cap_dof_indices;
  std::vector<double> local_out_coeff_b(num_perf_outlets, 0.);
  std::vector<double> local_out_p_3d_weighted(num_perf_outlets, 0.);
  std::vector<double> local_out_nut_3d_weighted(num_perf_outlets, 0.);
  for (size_t I = 0; I < num_perf_outlets; I++) {
    auto &out_fn_I = d_perf_fns[I];
    double b = 0.;
    double p_3d_w = 0.; // 3D weighted pressure at outlet
    double nut_3d_w = 0.;
    // loop over elements
    for (const auto &elem_id : d_perf_elems_3D[I]) {
      const auto &elem = d_mesh.elem_ptr(elem_id);
      // init dof map
      d_p_cap.init_dof(elem);
      d_nut_cap.init_dof(elem);
      d_Lp_art_cap_field.get_dof_map().dof_indices(elem, Lp_cap_dof_indices);

      // init fe
      d_p_cap.init_fe(elem);

      // get Lp at this element
      double Lp_elem = d_Lp_art_cap_field.current_solution(Lp_cap_dof_indices[0]);

      // loop over quad points
      for (unsigned int qp = 0; qp < d_p_cap.d_qrule.n_points(); qp++) {
        // get pressure at quad point
        double p_qp = 0.;
        double nut_qp = 0.;
        for (unsigned int l = 0; l < d_p_cap.d_phi.size(); l++) {
          p_qp += d_p_cap.d_phi[l][qp] * d_p_cap.get_current_sol(l);
          nut_qp += d_p_cap.d_phi[l][qp] * d_nut_cap.get_current_sol(l);
        }

        b += d_p_cap.d_JxW[qp] * (*out_fn_I)(d_p_cap.d_qpoints[qp]) * Lp_elem * p_qp;

        p_3d_w += d_p_cap.d_JxW[qp] * (*out_fn_I)(d_p_cap.d_qpoints[qp]) * p_qp;
        nut_3d_w += d_p_cap.d_JxW[qp] * (*out_fn_I)(d_p_cap.d_qpoints[qp]) * nut_qp;
      } // quad point loop
    }   // elem loop

    local_out_coeff_b[I] = b;
    local_out_p_3d_weighted[I] = p_3d_w;
    local_out_nut_3d_weighted[I] = nut_3d_w;
  } // outlet loop

  // sum distributed coefficients and sync with all processors
  comm_local_to_global(local_out_coeff_b, d_perf_coeff_b);
  comm_local_to_global(local_out_p_3d_weighted, d_perf_p_3d_weighted);
  comm_local_to_global(local_out_nut_3d_weighted, d_perf_nut_3d_weighted);
}

void HeartToBreast3DSolver::update_1d_data(const std::vector<VesselTipCurrentCouplingData> &data_1d) {
  if (d_perf_pts.size() != data_1d.size()) {
    std::cerr << "1D data passed should match the 1D data currently stored in the 3D solver.\n";
    exit(EXIT_FAILURE);
  }

  for (size_t i = 0; i < data_1d.size(); i++) {
    d_perf_pres[i] = data_1d[i].pressure;
    d_perf_pres_vein[i] = 40000.; // FIXME
    d_perf_nut[i] = 1.; // FIXME
    d_perf_nut_vein[i] = 0.; // FIXME
  }
}

void HeartToBreast3DSolver::set_conductivity_fields() {
  std::vector<unsigned int> dof_indices;
  for (const auto &elem : d_mesh.active_local_element_ptr_range()) {
    d_Lp_art_cap_field.get_dof_map().dof_indices(elem, dof_indices);
    d_Lp_art_cap_field.solution->set(dof_indices[0], d_input.d_Lp_art_cap);

    d_Lp_cap_tis_field.get_dof_map().dof_indices(elem, dof_indices);
    d_Lp_cap_tis_field.solution->set(dof_indices[0], d_input.d_Lc_cap * d_input.d_Sc_cap);

    d_K_cap_field.get_dof_map().dof_indices(elem, dof_indices);
    d_K_cap_field.solution->set(dof_indices[0], d_input.d_K_cap);

    d_K_tis_field.get_dof_map().dof_indices(elem, dof_indices);
    d_K_tis_field.solution->set(dof_indices[0], d_input.d_K_tis);

    d_Lnut_cap_tis_field.get_dof_map().dof_indices(elem, dof_indices);
    d_Lnut_cap_tis_field.solution->set(dof_indices[0], d_input.d_Lnut_cap * d_input.d_Sc_cap);

    d_Dnut_cap_field.get_dof_map().dof_indices(elem, dof_indices);
    d_Dnut_cap_field.solution->set(dof_indices[0], d_input.d_Dnut_cap);

    d_Dnut_tis_field.get_dof_map().dof_indices(elem, dof_indices);
    d_Dnut_tis_field.solution->set(dof_indices[0], d_input.d_Dtis_cap);
  }
  d_Lp_art_cap_field.solution->close();
  d_Lp_art_cap_field.update();

  d_Lp_cap_tis_field.solution->close();
  d_Lp_cap_tis_field.update();

  d_K_cap_field.solution->close();
  d_K_cap_field.update();

  d_K_tis_field.solution->close();
  d_K_tis_field.update();

  d_Lnut_cap_tis_field.solution->close();
  d_Lnut_cap_tis_field.update();

  d_Dnut_cap_field.solution->close();
  d_Dnut_cap_field.update();

  d_Dnut_tis_field.solution->close();
  d_Dnut_tis_field.update();
}

} // namespace macrocirculation<|MERGE_RESOLUTION|>--- conflicted
+++ resolved
@@ -171,10 +171,15 @@
       d_input(input),
       d_p_cap(this, d_mesh, p_cap),
       d_p_tis(this, d_mesh, p_tis),
+      d_nut_cap(this, d_mesh, nut_cap),
+      d_nut_tis(this, d_mesh, nut_tis),
       d_K_cap_field(K_cap_field),
       d_K_tis_field(K_tis_field),
       d_Lp_art_cap_field(Lp_art_cap_field),
-      d_Lp_cap_tis_field(Lp_cap_tis_field) {
+      d_Lp_cap_tis_field(Lp_cap_tis_field),
+      d_Lnut_cap_tis_field(Lnut_cap_tis_field),
+      d_Dnut_cap_field(Dnut_cap_field),
+      d_Dnut_tis_field(Dnut_tis_field) {
 
   d_dt = input.d_dt;
   d_log("created HeartToBreast3DSolver object\n");
@@ -208,13 +213,13 @@
   d_p_tis.solve();
   d_log("tissue pressure solve time = " + std::to_string(time_diff(solve_clock, std::chrono::steady_clock::now())) + "\n");
 
-  solve_clock = std::chrono::steady_clock::now();
-  d_nut_cap.solve();
-  d_log("capillary nutrient solve time = " + std::to_string(time_diff(solve_clock, std::chrono::steady_clock::now())) + "\n");
-
-  solve_clock = std::chrono::steady_clock::now();
-  d_nut_tis.solve();
-  d_log("tissue nutrient solve time = " + std::to_string(time_diff(solve_clock, std::chrono::steady_clock::now())) + "\n");
+//  solve_clock = std::chrono::steady_clock::now();
+//  d_nut_cap.solve();
+//  d_log("capillary nutrient solve time = " + std::to_string(time_diff(solve_clock, std::chrono::steady_clock::now())) + "\n");
+//
+//  solve_clock = std::chrono::steady_clock::now();
+//  d_nut_tis.solve();
+//  d_log("tissue nutrient solve time = " + std::to_string(time_diff(solve_clock, std::chrono::steady_clock::now())) + "\n");
 }
 void HeartToBreast3DSolver::write_output() {
   static int out_n = 0;
@@ -620,11 +625,8 @@
     d.d_a = d_perf_coeff_a[i];
     d.d_b = d_perf_coeff_b[i];
     d.d_p_3d_w = d_perf_p_3d_weighted[i];
-<<<<<<< HEAD
+    d.d_nut_3d_w = d_perf_nut_3d_weighted[i];
     data.push_back(d);
-=======
-    d.d_nut_3d_w = d_perf_nut_3d_weighted[i];
->>>>>>> 4984dcf3
   }
 
   return data;
