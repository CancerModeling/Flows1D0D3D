////////////////////////////////////////////////////////////////////////////////
//  Copyright (c) 2021 Prashant K. Jha.
//
//  Distributed under the Boost Software License, Version 1.0. (See accompanying
//  file LICENSE_1_0.txt or copy at http://www.boost.org/LICENSE_1_0.txt)
////////////////////////////////////////////////////////////////////////////////

#ifndef TUMORMODELS_HEART_TO_BREAST_3_D_SYSTEMS_HPP
#define TUMORMODELS_HEART_TO_BREAST_3_D_SYSTEMS_HPP

#include "libmesh/libmesh.h"
#include "assembly_system.hpp"

#include <memory>


namespace macrocirculation {

// forward declarations:
class HeartToBreast3DSolver;

/*! @brief Initial condition function for pressure systems. */
inline lm::Number ic_p(const lm::Point &p, const lm::Parameters &es,
                const std::string &system_name,
                const std::string &var_name) { return 40000.; }
<<<<<<< HEAD
=======

/*! @brief Initial condition function for tumor system. */
inline lm::Number ic_tum(const lm::Point &p, const lm::Parameters &es,
                       const std::string &system_name,
                       const std::string &var_name) { return 0.; }
>>>>>>> f7c28607

/*! @brief Function that applies initial condition to pressure systems. */
inline void ic(lm::EquationSystems &es, const std::string &system_name) {
  auto &sys = es.get_system<lm::TransientLinearImplicitSystem>(
    system_name);
  if (system_name == "Capillary_Pressure" or system_name == "Tissue_Pressure")
    sys.project_solution(ic_p, nullptr, es.parameters);
}

/*! @brief Class that handles assembly of matrix and right-hand side of capillary pressure system. */
class CapillaryPressure : public BaseAssembly {
public:
  CapillaryPressure(HeartToBreast3DSolver *model, lm::MeshBase &mesh,
        lm::TransientLinearImplicitSystem &sys)
    : BaseAssembly("Capillary_Pressure", mesh, sys, 1,
                       {sys.variable_number("p_cap")}),
      d_model_p(model) {
    sys.attach_assemble_object(
      *this);                     // attach this element assembly object
    sys.attach_init_function(ic); // add ic
  }

  /*! @brief Assemble matrix and right-hand side. */
  void assemble() override;

  /*! @brief Assemble contribution to matrix and right-hand side from 1D system. */
  void assemble_1d();

  /*! @brief Pointer to the 3D model class to access relevant data and methods. */
  HeartToBreast3DSolver *d_model_p;
};

/*! @brief Class that handles assembly of matrix and right-hand side of tissue pressure system. */
class TissuePressure : public BaseAssembly {
public:
  TissuePressure(HeartToBreast3DSolver *model, lm::MeshBase &mesh,
                    lm::TransientLinearImplicitSystem &sys)
    : BaseAssembly("Tissue_Pressure", mesh, sys, 1,
                       {sys.variable_number("p_tis")}),
      d_model_p(model) {
    sys.attach_assemble_object(
      *this);                     // attach this element assembly object
    sys.attach_init_function(ic); // add ic
  }

  /*! @brief Assemble matrix and right-hand side. */
  void assemble() override;

  /*! @brief Pointer to the 3D model class to access relevant data and methods. */
  HeartToBreast3DSolver *d_model_p;
};

/*! @brief Class that handles assembly of matrix and right-hand side of capillary pressure system. */
class CapillaryNutrient : public BaseAssembly {
public:
  CapillaryNutrient(HeartToBreast3DSolver *model, lm::MeshBase &mesh,
                    lm::TransientLinearImplicitSystem &sys)
    : BaseAssembly("Capillary_Nutrient", mesh, sys, 1,
                   {sys.variable_number("nut_cap")}),
      d_model_p(model) {
    sys.attach_assemble_object(
      *this);                     // attach this element assembly object
    sys.attach_init_function(ic); // add ic
  }

  /*! @brief Assemble matrix and right-hand side. */
  void assemble() override;

  /*! @brief Assemble contribution to matrix and right-hand side from 1D system. */
  void assemble_1d();

  /*! @brief Pointer to the 3D model class to access relevant data and methods. */
  HeartToBreast3DSolver *d_model_p;
};

/*! @brief Class that handles assembly of matrix and right-hand side of tissue pressure system. */
class TissueNutrient : public BaseAssembly {
public:
  TissueNutrient(HeartToBreast3DSolver *model, lm::MeshBase &mesh,
                 lm::TransientLinearImplicitSystem &sys)
    : BaseAssembly("Tissue_Nutrient", mesh, sys, 1,
                   {sys.variable_number("nut_tis")}),
      d_model_p(model) {
    sys.attach_assemble_object(
      *this);                     // attach this element assembly object
    sys.attach_init_function(ic); // add ic
  }

  /*! @brief Assemble matrix and right-hand side. */
  void assemble() override;

  /*! @brief Pointer to the 3D model class to access relevant data and methods. */
  HeartToBreast3DSolver *d_model_p;
};

/*! @brief Class that handles assembly of matrix and right-hand side of tissue pressure system. */
class Tumor : public BaseAssembly {
public:
  Tumor(HeartToBreast3DSolver *model, lm::MeshBase &mesh,
                 lm::TransientLinearImplicitSystem &sys)
    : BaseAssembly("Tumor", mesh, sys, 2,
                   {sys.variable_number("tum"), sys.variable_number("mu_tum")}),
      d_model_p(model) {
    sys.attach_assemble_object(
      *this);                     // attach this element assembly object
    sys.attach_init_function(ic); // add ic
  }

  /*! @brief Assemble matrix and right-hand side. */
  void assemble() override;

  /*! @brief Pointer to the 3D model class to access relevant data and methods. */
  HeartToBreast3DSolver *d_model_p;
};

} // namespace macrocirculation


#endif //TUMORMODELS_HEART_TO_BREAST_3_D_SYSTEMS_HPP<|MERGE_RESOLUTION|>--- conflicted
+++ resolved
@@ -23,14 +23,11 @@
 inline lm::Number ic_p(const lm::Point &p, const lm::Parameters &es,
                 const std::string &system_name,
                 const std::string &var_name) { return 40000.; }
-<<<<<<< HEAD
-=======
 
 /*! @brief Initial condition function for tumor system. */
 inline lm::Number ic_tum(const lm::Point &p, const lm::Parameters &es,
                        const std::string &system_name,
                        const std::string &var_name) { return 0.; }
->>>>>>> f7c28607
 
 /*! @brief Function that applies initial condition to pressure systems. */
 inline void ic(lm::EquationSystems &es, const std::string &system_name) {
