--- conflicted
+++ resolved
@@ -141,7 +141,6 @@
     message(FATAL_ERROR "ERROR: MPI and LIBMESH are required")
 endif ()
 
-<<<<<<< HEAD
 #if ("${PETSC_DIR}" STREQUAL "")
 #    message(FATAL_ERROR "ERROR: Please specify petsc directory")
 #endif ()
@@ -155,9 +154,6 @@
     FetchContent_Populate(nanoflann)
     add_subdirectory(${nanoflann_SOURCE_DIR} ${nanoflann_BINARY_DIR} EXCLUDE_FROM_ALL)
 endif()
-
-=======
->>>>>>> 4126531c
 # ****************************************************************************
 # Build, compiler, linker flags
 # ****************************************************************************
